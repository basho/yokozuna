--- conflicted
+++ resolved
@@ -13,17 +13,11 @@
   {kvc, ".*",
    {git, "git://github.com/etrepum/kvc.git", {tag, "v1.5.0"}}},
   {riak_kv, ".*",
-<<<<<<< HEAD
    {git, "git://github.com/basho/riak_kv.git", {branch, "develop-2.2"}}},
   {ibrowse, "4.0.2",
-   {git, "git://github.com/cmullaparthi/ibrowse.git", {tag, "v4.0.2"}}}
-=======
-   {git, "git://github.com/basho/riak_kv.git", {branch, "2.0"}}},
-  {ibrowse, "4.0.1",
-   {git, "git://github.com/cmullaparthi/ibrowse.git", {tag, "v4.0.1"}}},
+   {git, "git://github.com/cmullaparthi/ibrowse.git", {tag, "v4.0.2"}}},
   {fuse, "2.1.0",
    {git, "git@github.com:jlouis/fuse.git", {tag, "v2.1.0"}}}
->>>>>>> ec00cee7
  ]}.
 
 {pre_hooks, [{compile, "./tools/grab-solr.sh"}]}.
