{cover_enabled, true}.
{erl_opts, [warnings_as_errors,
            debug_info,
            {platform_define, "^[0-9]+", namespaced_types},
            {parse_transform, lager_transform}]}.
{eunit_opts, [verbose]}.

{xref_checks, []}.
{xref_queries, [{"(XC - UC) || (XU - X - B)", []}]}.

{deps,
 [
<<<<<<< HEAD
  {kvc, ".*",
   {git, "git://github.com/etrepum/kvc.git", {tag, "v1.5.0"}}},
  {riak_kv, ".*",
   {git, "git://github.com/basho/riak_kv.git", {branch, "2.0"}}},
  {ibrowse, "4.0.2",
   {git, "git://github.com/cmullaparthi/ibrowse.git", {tag, "v4.0.2"}}},
  {fuse, "2.1.0",
   {git, "git@github.com:jlouis/fuse.git", {tag, "v2.1.0"}}}
=======
  {kvc, ".*", {git, "git://github.com/etrepum/kvc.git", {tag, "v1.5.0"}}},
  {riak_kv, ".*", {git, "git://github.com/basho/riak_kv.git", {tag, "2.1.6"}}},
  {ibrowse, "4.0.2", {git, "git://github.com/cmullaparthi/ibrowse.git", {tag, "v4.0.2"}}},
  {fuse, "2.1.0", {git, "git@github.com:jlouis/fuse.git", {tag, "v2.1.0"}}}
>>>>>>> 6cf80ad2
 ]}.

{pre_hooks, [{compile, "./tools/grab-solr.sh"}]}.

{plugin_dir, ".rebar_plugins"}.
{plugins, [rebar_test_plugin]}.
{riak_test,
 [
  {test_paths, ["riak_test"]},
  {test_output, "riak_test/ebin"}
 ]}.<|MERGE_RESOLUTION|>--- conflicted
+++ resolved
@@ -10,21 +10,10 @@
 
 {deps,
  [
-<<<<<<< HEAD
-  {kvc, ".*",
-   {git, "git://github.com/etrepum/kvc.git", {tag, "v1.5.0"}}},
-  {riak_kv, ".*",
-   {git, "git://github.com/basho/riak_kv.git", {branch, "2.0"}}},
-  {ibrowse, "4.0.2",
-   {git, "git://github.com/cmullaparthi/ibrowse.git", {tag, "v4.0.2"}}},
-  {fuse, "2.1.0",
-   {git, "git@github.com:jlouis/fuse.git", {tag, "v2.1.0"}}}
-=======
-  {kvc, ".*", {git, "git://github.com/etrepum/kvc.git", {tag, "v1.5.0"}}},
-  {riak_kv, ".*", {git, "git://github.com/basho/riak_kv.git", {tag, "2.1.6"}}},
-  {ibrowse, "4.0.2", {git, "git://github.com/cmullaparthi/ibrowse.git", {tag, "v4.0.2"}}},
-  {fuse, "2.1.0", {git, "git@github.com:jlouis/fuse.git", {tag, "v2.1.0"}}}
->>>>>>> 6cf80ad2
+  {kvc, ".*", {git, "https://github.com/etrepum/kvc.git", {tag, "v1.5.0"}}},
+  {riak_kv, ".*", {git, "https://github.com/basho/riak_kv.git", {branch, "2.0"}}},
+  {ibrowse, ".*", {git, "https://github.com/basho/ibrowse.git", {tag, "v4.0.1"}}},
+  {fuse, "2.1.0", {git, "https://github.com/basho/fuse.git", {tag, "v2.1.0"}}}
  ]}.
 
 {pre_hooks, [{compile, "./tools/grab-solr.sh"}]}.
