{cover_enabled, true}.
{erl_opts, [warnings_as_errors,
            debug_info,
            {platform_define, "^[0-9]+", namespaced_types},
            {parse_transform, lager_transform}]}.
{eunit_opts, [verbose]}.

{xref_checks, []}.
{xref_queries, [{"(XC - UC) || (XU - X - B)", []}]}.

{deps,
 [
  {kvc, ".*",
   {git, "git://github.com/etrepum/kvc.git", {tag, "v1.5.0"}}},
  {riak_kv, ".*",
<<<<<<< HEAD
   {git, "git://github.com/basho/riak_kv.git", {branch, "2.1"}}},
  {ibrowse, "4.0.2",
   {git, "git://github.com/cmullaparthi/ibrowse.git", {tag, "v4.0.2"}}}
=======
   {git, "git://github.com/basho/riak_kv.git", {branch, "2.0"}}},
  {ibrowse, "4.0.1",
   {git, "git://github.com/cmullaparthi/ibrowse.git", {tag, "v4.0.1"}}},
  {fuse, "2.0.0",
   {git, "git@github.com:jlouis/fuse.git", {tag, "v2.0.0"}}}
>>>>>>> 5330183b
 ]}.

{pre_hooks, [{compile, "./tools/grab-solr.sh"}]}.

{plugin_dir, ".rebar_plugins"}.
{plugins, [rebar_test_plugin]}.
{riak_test,
 [
  {test_paths, ["riak_test"]},
  {test_output, "riak_test/ebin"}
 ]}.<|MERGE_RESOLUTION|>--- conflicted
+++ resolved
@@ -13,17 +13,13 @@
   {kvc, ".*",
    {git, "git://github.com/etrepum/kvc.git", {tag, "v1.5.0"}}},
   {riak_kv, ".*",
-<<<<<<< HEAD
-   {git, "git://github.com/basho/riak_kv.git", {branch, "2.1"}}},
+   {git, "git://github.com/basho/riak_kv.git", {branch, "hotfix/zl/2.1.0-11.17.2015-for-2.1.1-riak"}}},
   {ibrowse, "4.0.2",
-   {git, "git://github.com/cmullaparthi/ibrowse.git", {tag, "v4.0.2"}}}
-=======
-   {git, "git://github.com/basho/riak_kv.git", {branch, "2.0"}}},
-  {ibrowse, "4.0.1",
-   {git, "git://github.com/cmullaparthi/ibrowse.git", {tag, "v4.0.1"}}},
+   {git, "git://github.com/cmullaparthi/ibrowse.git", {tag, "v4.0.2"}}},
   {fuse, "2.0.0",
-   {git, "git@github.com:jlouis/fuse.git", {tag, "v2.0.0"}}}
->>>>>>> 5330183b
+   {git, "git@github.com:jlouis/fuse.git", {tag, "v2.0.0"}}},
+  {riak_core, ".*",
+   {git, "git://github.com/basho/riak_core.git", {branch, "hotfix/zl/2.1.1-11.17.2015-for-2.1.1-riak"}}}
  ]}.
 
 {pre_hooks, [{compile, "./tools/grab-solr.sh"}]}.
