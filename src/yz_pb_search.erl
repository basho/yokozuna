%% -------------------------------------------------------------------
%%
%% yz_pb_search: PB Service for Yokozuna queries
%%
%% Copyright (c) 2013 Basho Technologies, Inc.  All Rights Reserved.
%%
%% This file is provided to you under the Apache License,
%% Version 2.0 (the "License"); you may not use this file
%% except in compliance with the License.  You may obtain
%% a copy of the License at
%%
%%   http://www.apache.org/licenses/LICENSE-2.0
%%
%% Unless required by applicable law or agreed to in writing,
%% software distributed under the License is distributed on an
%% "AS IS" BASIS, WITHOUT WARRANTIES OR CONDITIONS OF ANY
%% KIND, either express or implied.  See the License for the
%% specific language governing permissions and limitations
%% under the License.
%%
%% -------------------------------------------------------------------

%% @doc Implements a `riak_api_pb_service' for performing search
%% queries in Yokozuna.
-module(yz_pb_search).

-include_lib("riak_pb/include/riak_search_pb.hrl").
-include("yokozuna.hrl").

-behaviour(riak_api_pb_service).

-export([init/0,
         decode/2,
         encode/1,
         process/2,
         process_stream/3]).
-compile(export_all).

-import(riak_pb_search_codec, [encode_search_doc/1]).

%% @doc init/0 callback. Returns the service internal start state.
-spec init() -> any().
init() ->
    no_state.

%% @doc decode/2 callback. Decodes an incoming message.
decode(Code, Bin) ->
    {ok, riak_pb_codec:decode(Code, Bin)}.

%% @doc encode/1 callback. Encodes an outgoing response message.
encode(Message) ->
    {ok, riak_pb_codec:encode(Message)}.

%% @doc process/2 callback. Handles an incoming request message.
process(Msg, State) ->
    maybe_process(yokozuna:is_enabled(search), Msg, State).

maybe_process(true, #rpbsearchqueryreq{index=Index}=Msg, State) ->
    case extract_params(Msg) of
        {ok, Params} ->
<<<<<<< HEAD
            T1 = os:timestamp(),
            Index = binary_to_list(IndexBin),
=======
>>>>>>> 69013f59
            try
                Result = yz_solr:dist_search(Index, Params),
                case Result of
                    {error, insufficient_vnodes_available} ->
                        yz_stat:search_fail(),
                        {error, ?YZ_ERR_NOT_ENOUGH_NODES, State};
                    {_Headers, Body} ->
                        R = mochijson2:decode(Body),
                        Resp = yz_solr:get_response(R),
                        Pairs = yz_solr:get_doc_pairs(Resp),
                        MaxScore = kvc:path([<<"maxScore">>], Resp),
                        NumFound = kvc:path([<<"numFound">>], Resp),

                        RPBResp = #rpbsearchqueryresp{
                            docs = [encode_doc(Doc) || Doc <- Pairs],
                            max_score = MaxScore,
                            num_found = NumFound
                        },
                        yz_stat:search_end(?YZ_TIME_ELAPSED(T1)),
                        {reply, RPBResp, State}
                end
            catch
                throw:not_found ->
                    yz_stat:search_fail(),
                    ErrMsg = io_lib:format(?YZ_ERR_INDEX_NOT_FOUND, [Index]),
                    {error, ErrMsg, State};
                throw:{Message, URL, Err} ->
                    yz_stat:search_fail(),
                    ?INFO("~p ~p ~p~n", [Message, URL, Err]),
                    {error, Message, State};
                _:Reason ->
                    yz_stat:search_fail(),
                    Trace = erlang:get_stacktrace(),
                    ?ERROR("~p ~p~n", [Reason, Trace]),
                    {error, ?YZ_ERR_QUERY_FAILURE, State}
            end;
        {error, missing_query} ->
            {error, "Missing query", State}
    end;
maybe_process(false, _Msg, State) ->
    {error, "Search component disabled", State}.


%% @doc process_stream/3 callback. Ignored.
process_stream(_,_,State) ->
    {ignore, State}.

%% ---------------------------------
%% Internal functions
%% ---------------------------------

extract_params(#rpbsearchqueryreq{q = <<>>}) ->
    {error, missing_query};
extract_params(#rpbsearchqueryreq{q=Query, sort=Sort,
                                  rows=Rows, start=Start,
                                  filter=Filter, fl=FieldList,
                                  df=DefaultField, op=DefaultOp}) ->
    MaybeParams = [{'q.op', DefaultOp},
                   {sort, Sort},
                   {fq, Filter},
                   {fl, default(FieldList, <<"*,score">>)},
                   {df, DefaultField},
                   {start, Start},
                   {rows, Rows}],
    Params1 = [P || P={_,V} <- MaybeParams, V /= undefined andalso V /= []],
    Params2 = [{q,Query},
               {wt,<<"json">>},
               {omitHeader,true}
               |Params1],
    {ok, Params2}.

default(undefined, Default) ->
    Default;
default([], Default) ->
    Default;
default([H|T], _) ->
    unicode:characters_to_binary(
      string:join([binary_to_list(H)]++[binary_to_list(Y)||Y <- T], ","));
default(Value, _) ->
    Value.

encode_doc(Doc) ->
    EncodedDoc = lists:foldl(fun ?MODULE:encode_field/2, [], Doc),
    riak_pb_search_codec:encode_search_doc(EncodedDoc).

encode_field({Prop, Val}, EncodedDoc) when is_list(Val) ->
    %% if `Val' is list then dealing with multi-valued field
    MultiVals = [{Prop, to_binary(V)} || V <- Val],
    MultiVals ++ EncodedDoc;
encode_field({Prop, V}, EncodedDoc) ->
    [{Prop, to_binary(V)}|EncodedDoc].

to_binary(B) when is_binary(B) -> B;
to_binary(I) when is_integer(I) -> list_to_binary(integer_to_list(I));
to_binary(F) when is_float(F) -> list_to_binary(float_to_list(F)).<|MERGE_RESOLUTION|>--- conflicted
+++ resolved
@@ -58,11 +58,7 @@
 maybe_process(true, #rpbsearchqueryreq{index=Index}=Msg, State) ->
     case extract_params(Msg) of
         {ok, Params} ->
-<<<<<<< HEAD
             T1 = os:timestamp(),
-            Index = binary_to_list(IndexBin),
-=======
->>>>>>> 69013f59
             try
                 Result = yz_solr:dist_search(Index, Params),
                 case Result of
