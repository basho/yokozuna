--- conflicted
+++ resolved
@@ -314,13 +314,8 @@
         _ -> false
     end.
 
-<<<<<<< HEAD
--spec fold_keys(p(), tree()) -> [ok|timeout|not_available].
-fold_keys(Partition, Tree) ->
-=======
 -spec fold_keys(p(), tree(), [index_name()]) -> [ok|timeout|not_available].
 fold_keys(Partition, Tree, Indexes) ->
->>>>>>> ec00cee7
     LI = yz_cover:logical_index(yz_misc:get_ring(transformed)),
     LogicalPartition = yz_cover:logical_partition(LI, Partition),
     F = fun({BKey, Hash}) ->
@@ -592,10 +587,6 @@
     case {Locked, Type} of
         {true, build} ->
             lager:debug("Starting YZ AAE tree build: ~p", [Index]),
-<<<<<<< HEAD
-            IterKeys = fold_keys(Index, Tree),
-            handle_iter_keys(Tree, Index, IterKeys);
-=======
             Indexes = yz_index:get_indexes_from_meta(),
             FusesNotBlown = yz_fuse:check_all_fuses_not_blown(Indexes),
             case FusesNotBlown of
@@ -607,7 +598,6 @@
                     lager:debug("YZ AAE tree build failed: ~p", [Index]),
                     gen_server:cast(Tree, build_failed)
             end;
->>>>>>> ec00cee7
         {true, rehash} ->
             lager:debug("Starting YZ AAE tree rehash: ~p", [Index]),
             _ = [hashtree:rehash_tree(T) || {_,T} <- Trees],
@@ -672,21 +662,13 @@
         false -> S
     end.
 
-<<<<<<< HEAD
--spec handle_iter_keys(pid(), p(), []| [ok|timeout|not_available]) -> ok.
-=======
 -spec handle_iter_keys(pid(), p(), [ok|timeout|not_available|error]) -> ok.
->>>>>>> ec00cee7
 handle_iter_keys(Tree, Index, []) ->
     lager:debug("Finished YZ AAE tree build: ~p", [Index]),
     gen_server:cast(Tree, build_finished),
     ok;
 handle_iter_keys(Tree, Index, IterKeys) ->
-<<<<<<< HEAD
-    case lists:all(fun(V) -> V =:= ok end, IterKeys)  of
-=======
     case lists:all(fun(V) -> V == ok end, IterKeys)  of
->>>>>>> ec00cee7
         true ->
             lager:debug("Finished YZ AAE tree build: ~p", [Index]),
             gen_server:cast(Tree, build_finished);
