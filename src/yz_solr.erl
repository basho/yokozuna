--- conflicted
+++ resolved
@@ -227,7 +227,6 @@
             {error, X}
     end.
 
-<<<<<<< HEAD
 -define(
     ED_FORMAT_STRING,
     "~s/~s/select?q=_yz_pn:~p&wt=json&sort=_yz_id+asc&fl=_yz_rt,_yz_rb,_yz_rk,_yz_ha&~s"
@@ -271,7 +270,7 @@
            [{delete, encode_delete(Op)} || Op <- DelOps] ++
                [{add, encode_doc(D)} || D <- Docs]},
     JSON = mochijson2:encode(Ops),
-=======
+
 index_batch(Core, Ops) ->
     ?EQC_DEBUG("index_batch: About to send entries. ~p~n", [Ops]),
     JSON = encode_json(Ops),
@@ -282,7 +281,6 @@
     ?EQC_DEBUG("Not making HTTP request due to error: ~p", [Error]),
     Error;
 maybe_make_http_request(Core, JSON) ->
->>>>>>> e8f04eb2
     URL = ?FMT("~s/~s/update", [base_url(), Core]),
     Headers = [{content_type, "application/json"}],
     Opts = [{response_format, binary}],
