%% -------------------------------------------------------------------
%%
%% Copyright (c) 2012 Basho Technologies, Inc.  All Rights Reserved.
%%
%% This file is provided to you under the Apache License,
%% Version 2.0 (the "License"); you may not use this file
%% except in compliance with the License.  You may obtain
%% a copy of the License at
%%
%%   http://www.apache.org/licenses/LICENSE-2.0
%%
%% Unless required by applicable law or agreed to in writing,
%% software distributed under the License is distributed on an
%% "AS IS" BASIS, WITHOUT WARRANTIES OR CONDITIONS OF ANY
%% KIND, either express or implied.  See the License for the
%% specific language governing permissions and limitations
%% under the License.
%%
%% -------------------------------------------------------------------

%% @doc This module provides the interface for making calls to Solr.
%%      All interaction with Solr should go through this API.

-module(yz_solr).
-compile(export_all).
-include_lib("riak_core/include/riak_core_bucket_type.hrl").
-include("yokozuna.hrl").

-define(CORE_ALIASES, [{index_dir, instanceDir},
                       {cfg_file, config},
                       {schema_file, schema},
                       {delete_instance, deleteInstanceDir},
                       {delete_index, deleteIndex},
                       {delete_data_dir, deleteDataDir}]).
-define(FIELD_ALIASES, [{continuation, continue},
                        {limit, n}]).
-define(QUERY(Bin), {struct, [{'query', Bin}]}).
<<<<<<< HEAD
=======
-define(SOLR_TIMEOUT, 30000).
>>>>>>> 5330183b

-type delete_op() :: {id, binary()}
                   | {bkey, bkey()}
                   | {siblings, bkey()}
                   | {'query', binary()}.

-export_type([delete_op/0]).

%%%===================================================================
%%% API
%%%===================================================================

%% @doc Create a mapping from the `Nodes' hostname to the port which
%% Solr is listening on.  The resulting list could be smaller than the
%% input in the case that the port cannot be determined for one or
%% more nodes.
-spec build_mapping([node()]) -> [{node(), {string(), string()}}].
build_mapping(Nodes) ->
    [{Node, HP} || {Node, HP={_,P}} <- [{Node, host_port(Node)}
                                        || Node <- Nodes],
                   P /= unknown].

-spec build_partition_delete_query(ordset(lp())) -> term().
build_partition_delete_query(LPartitions) ->
    Deletes = [{delete, ?QUERY(<<?YZ_PN_FIELD_S, ":", (?INT_TO_BIN(LP))/binary>>)}
               || LP <- LPartitions],
    mochijson2:encode({struct, Deletes}).

-spec commit(index_name()) -> ok.
commit(Core) ->
    JSON = encode_commit(),
    Params = [{commit, true}, {waitFlush, true}, {waitSearcher, true}],
    Encoded = mochiweb_util:urlencode(Params),
    URL = ?FMT("~s/~s/update?~s", [base_url(), Core, Encoded]),
    Headers = [{content_type, "application/json"}],
    Opts = [{response_format, binary}],
    case ibrowse:send_req(URL, Headers, post, JSON, Opts,
                          ?YZ_SOLR_REQUEST_TIMEOUT) of
        {ok, "200", _, _} -> ok;
        Err -> throw({"Failed to commit", Err})
    end.

%% @doc Perform Core related actions.
-spec core(atom(), proplist()) -> {ok, list(), binary()} |
                                  {error, term()}.
core(Action, Props) ->
    core(Action, Props, ?YZ_SOLR_REQUEST_TIMEOUT).

-spec core(atom(), proplist(), ms()) -> {ok, list(), binary()} |
                                        {error, term()}.
core(Action, Props, Timeout) ->
    BaseURL = base_url() ++ "/admin/cores",
    Action2 = convert_action(Action),
    Params = proplists:substitute_aliases(?CORE_ALIASES,
                                          [{action, Action2}|Props]),
    Encoded = mochiweb_util:urlencode(Params),
    Opts = [{response_format, binary}],
    URL = BaseURL ++ "?" ++ Encoded,

    case ibrowse:send_req(URL, [], get, [], Opts, Timeout) of
        {ok, "200", Headers, Body} ->
            {ok, Headers, Body};
        {ok, "400", Headers, Body} ->
            case re:run(Body, "already exists") of
                nomatch ->
                    {error, {ok, "400", Headers, Body}};
                _ ->
                    {error, exists}
            end;
        X ->
            {error, X}
    end.

-spec cores() -> {ok, ordset(index_name())} | {error, term()}.
cores() ->
    case yz_solr:core(status, [{wt,json}]) of
        {ok, _, Body} ->
            {struct, Status} = kvc:path([<<"status">>], mochijson2:decode(Body)),
            Cores = ordsets:from_list([Name || {Name, _} <- Status]),
            {ok, Cores};
        {error,_} = Err ->
            Err
    end.

%% @doc Perform the delete `Ops' against the `Index'.
%%
%% There are several types of delete operations.
%%
%%   `{id, Id :: binary()}' - Delete the doc with matching unique id.
%%
%%   `{bkey, BK :: bkey()}' - Delete the doc(s) with matching Riak Key.
%%
%%   `{siblings, BK :: bkey()}' - Delete the doc(s) which are
%%       siblings of the Riak Key.
%%
%%   `{'query', Q :: binary}' - Delete the doc(s) matching query `Q'.
-spec delete(index_name(), [delete_op()]) -> ok | {error, term()}.
delete(Index, Ops) ->
    JSON = mochijson2:encode({struct, [{delete, encode_delete(Op)} || Op <- Ops]}),
    URL = ?FMT("~s/~s/update", [base_url(), Index]),
    Headers = [{content_type, "application/json"}],
    Opts = [{response_format, binary}],
    case ibrowse:send_req(URL, Headers, post, JSON, Opts,
                          ?YZ_SOLR_REQUEST_TIMEOUT) of
        {ok, "200", _, _} -> ok;
        Err -> {error, Err}
    end.

%% @doc Get slice of entropy data.  Entropy data is used to build
%%      hashtrees for active anti-entropy.  This is meant to be called
%%      in an iterative fashion in order to page through the entropy
%%      data.
%%
%%  `Core' - The core to get entropy data for.
%%
%%  `Filter' - The list of constraints to filter out entropy
%%             data.
%%
%%    `before' - An ios8601 datetime, return data for docs written
%%               before and including this moment.
%%
%%    `continuation' - An opaque value used to continue where a
%%                     previous return left off.
%%
%%    `limit' - The maximum number of entries to return.
%%
%%    `partition' - Return entries for specific logical partition.
%%
%%  `ED' - An entropy data record containing list of entries and
%%         continuation value.
-spec entropy_data(index_name(), ed_filter()) ->
                          ED::entropy_data() | {error, term()}.
entropy_data(Core, Filter) ->
    Params = [{wt, json}|Filter] -- [{continuation, none}],
    Params2 = proplists:substitute_aliases(?FIELD_ALIASES, Params),
    Opts = [{response_format, binary}],
    URL = ?FMT("~s/~s/entropy_data?~s",
               [base_url(), Core, mochiweb_util:urlencode(Params2)]),
<<<<<<< HEAD
    case ibrowse:send_req(URL, [], get, [], Opts, ?YZ_SOLR_REQUEST_TIMEOUT) of
=======
    case ibrowse:send_req(URL, [], get, [], Opts, ?YZ_SOLR_ED_REQUEST_TIMEOUT) of
>>>>>>> 5330183b
        {ok, "200", _Headers, Body} ->
            R = mochijson2:decode(Body),
            More = kvc:path([<<"more">>], R),
            Continuation = get_continuation(More, R),
            Pairs = get_pairs(R),
            make_ed(More, Continuation, Pairs);
        X ->
            {error, X}
    end.

%% @doc Index the given `Docs'.
index(Core, Docs) ->
    index(Core, Docs, []).

-spec index(index_name(), list(), [delete_op()]) -> ok.
index(Core, Docs, DelOps) ->
    Ops = {struct,
           [{delete, encode_delete(Op)} || Op <- DelOps] ++
               [{add, encode_doc(D)} || D <- Docs]},
    JSON = mochijson2:encode(Ops),
    URL = ?FMT("~s/~s/update", [base_url(), Core]),
    Headers = [{content_type, "application/json"}],
    Opts = [{response_format, binary}],
<<<<<<< HEAD
    case ibrowse:send_req(URL, Headers, post, JSON, Opts,
                          ?YZ_SOLR_REQUEST_TIMEOUT) of
        {ok, "200", _, _} -> ok;
        {ok, "400", _, ErrBody} -> throw({"Failed to index docs", badrequest,
                                         ErrBody});
        Err -> throw({"Failed to index docs", other, Err})
=======

    case ?YZ_SOLR_ACTUALLY_INDEX of
        true ->
            case ibrowse:send_req(URL, Headers, post, JSON, Opts,
                                  ?YZ_SOLR_REQUEST_TIMEOUT) of
                {ok, "200", _, _} -> ok;
                Err -> throw({"Failed to index docs", Err})
                end;
        false ->
            ok
    end.

index_batch(Core, Ops) ->
    JSON = mochijson2:encode({struct, Ops}),
    URL = ?FMT("~s/~s/update", [base_url(), Core]),
    Headers = [{content_type, "application/json"}],
    Opts = [{response_format, binary}],
    case ?YZ_SOLR_ACTUALLY_INDEX of
        true ->
            case ibrowse:send_req(URL, Headers, post, JSON, Opts, ?SOLR_TIMEOUT) of
                {ok, "200", _, _} -> ok;
                Err -> throw({"Failed to index docs", Err})
            end;
        false  ->
            ok
>>>>>>> 5330183b
    end.


%% @doc Determine if Solr is running.
-spec is_up() -> boolean().
is_up() ->
    case cores() of
        {ok, _} -> true;
        _ -> false
    end.

-spec mbeans_and_stats(index_name()) -> {ok, JSON :: binary()} |
                                        {error, Reason :: term()}.
mbeans_and_stats(Index) ->
    Params = [{stats, <<"true">>},
              {wt, <<"json">>}],
    URL = ?FMT("~s/~s/admin/mbeans?~s", [base_url(), Index, mochiweb_util:urlencode(Params)]),
    Opts = [{response_format, binary}],
    case ibrowse:send_req(URL, [], get, [], Opts) of
        {ok, "200", _, Body} -> {ok, Body};
        Err -> {error, Err}
    end.

prepare_json(Docs) ->
    Content = {struct, [{add, encode_doc(D)} || D <- Docs]},
    mochijson2:encode(Content).

%% @doc Return the set of unique partitions stored on this node.
-spec partition_list(index_name()) -> {ok, Resp::binary()} | {error, term()}.
partition_list(Core) ->
    Params = [{q, "*:*"},
              {facet, "on"},
              {"facet.mincount", "1"},
              {"facet.field", ?YZ_PN_FIELD_S},
              {wt, "json"}],
    Encoded = mochiweb_util:urlencode(Params),
    URL = ?FMT("~s/~s/select?~s", [base_url(), Core, Encoded]),
    Opts = [{response_format, binary}],
    case ibrowse:send_req(URL, [], get, [], Opts, ?YZ_SOLR_REQUEST_TIMEOUT) of
        {ok, "200", _, Resp} -> {ok, Resp};
        Err -> {error, Err}
    end.

%% @doc Return boolean based on ping response from Solr.
-spec ping(index_name()) -> boolean()|error.
ping(Core) ->
    URL = ?FMT("~s/~s/admin/ping", [base_url(), Core]),
    case ibrowse:send_req(URL, [], head) of
        {ok, "200", _, _} -> true;
        {ok, "404", _, _} -> false;
        _ -> error
    end.

-spec port() -> non_neg_integer().
port() ->
    app_helper:get_env(?YZ_APP_NAME, solr_port, ?YZ_DEFAULT_SOLR_PORT).

jmx_port() ->
    app_helper:get_env(?YZ_APP_NAME, solr_jmx_port, undefined).

dist_search(Core, Params) ->
    dist_search(Core, [], Params).

dist_search(Core, Headers, Params) ->
    Plan = yz_cover:plan(Core),
    case Plan of
        {ok, {Nodes, FilterPairs, Mapping}} ->
            HostPorts = [proplists:get_value(Node, Mapping) || Node <- Nodes],
            ShardFrags = [shard_frag(Core, HostPort) || HostPort <- HostPorts],
            ShardFrags2 = string:join(ShardFrags, ","),
            ShardFQs = build_shard_fq(FilterPairs, Mapping),
            Params2 = Params ++ [{shards, ShardFrags2}|ShardFQs],
            search(Core, Headers, Params2);
        {error, _} = Err ->
            Err
    end.

search(Core, Headers, Params) ->
    Body = mochiweb_util:urlencode(Params),
    URL = ?FMT("~s/~s/select", [base_url(), Core]),
    Headers2 = [{content_type, "application/x-www-form-urlencoded"}|Headers],
    Opts = [{response_format, binary}],
    case ibrowse:send_req(URL, Headers2, post, Body, Opts,
                          ?YZ_SOLR_REQUEST_TIMEOUT) of
        {ok, "200", RHeaders, Resp} -> {RHeaders, Resp};
        {ok, CodeStr, _, Err} ->
            {Code, _} = string:to_integer(CodeStr),
            throw({solr_error, {Code, URL, Err}});
        Err -> throw({"Failed to search", URL, Err})
    end.


%%%===================================================================
%%% Private
%%%===================================================================

%% @doc Get the base URL.
base_url() ->
    "http://localhost:" ++ integer_to_list(port()) ++ ?SOLR_HOST_CONTEXT.

%% @private
%%
%% @doc Build list of per-node filter queries.
-spec build_shard_fq(logical_cover_set(), solr_host_mapping()) ->
                            [{binary(), string()}].
build_shard_fq(LCoverSet, Mapping) ->
    GroupedByNode = yz_misc:group_by(LCoverSet, fun group_by_node/1),
    [begin
         {Host, Port} = proplists:get_value(Node, Mapping),
         Key = <<(list_to_binary(Host))/binary,":",(list_to_binary(Port))/binary>>,
         Value = partition_filters_to_str(PartitionFilters),
         {Key, Value}
     end || {Node, PartitionFilters} <- GroupedByNode].

%% @private
%%
%% @doc Get hostname and Solr port for `Node'.  Return `unknown' for
%% the port if the RPC fails.
-spec host_port(node()) -> {string(), string() | unknown}.
host_port(Node) ->
    case rpc:call(Node, yz_solr, port, [], 1000) of
        {badrpc, Reason} ->
            ?DEBUG("error retrieving Solr port ~p ~p", [Node, Reason]),
            {yz_misc:hostname(Node), unknown};
        Port when is_integer(Port) ->
            {yz_misc:hostname(Node), integer_to_list(Port)}
    end.

group_by_node({{Partition, Owner}, all}) ->
    {Owner, Partition};
group_by_node({{Partition, Owner}, FPFilter}) ->
    {Owner, {Partition, FPFilter}}.

-spec partition_filters_to_str([{lp(), logical_filter()}]) -> string().
partition_filters_to_str(Partitions) ->
    F = fun({Partition, FPFilter}) ->
                PNQ = pn_str(Partition),
                FPQ = string:join(lists:map(fun fpn_str/1, FPFilter), " OR "),
                "(" ++ PNQ ++ " AND " ++ "(" ++ FPQ ++ "))";
           (Partition) ->
                pn_str(Partition)
        end,
    string:join(lists:map(F, Partitions), " OR ").

pn_str(Partition) ->
    ?YZ_PN_FIELD_S ++ ":" ++ integer_to_list(Partition).

fpn_str(FPN) ->
    ?YZ_FPN_FIELD_S ++ ":" ++ integer_to_list(FPN).

convert_action(create) -> "CREATE";
convert_action(status) -> "STATUS";
convert_action(remove) -> "UNLOAD";
convert_action(reload) -> "RELOAD".

encode_commit() ->
    <<"{}">>.

%% @private
%%
%% @doc Encode a delete operation into a mochijson2 compatiable term.
-spec encode_delete(delete_op()) -> {struct, [{atom(), binary()}]}.
encode_delete({bkey,{{Type, Bucket},Key}}) ->
    TypeQ = encode_nested_query(?YZ_RT_FIELD_B, escape_special_chars(Type)),
    BucketQ = encode_nested_query(?YZ_RB_FIELD_B, escape_special_chars(Bucket)),
    KeyQ = encode_nested_query(?YZ_RK_FIELD_B, escape_special_chars(Key)),
    ?QUERY(<<TypeQ/binary," AND ",BucketQ/binary, " AND ",KeyQ/binary>>);
encode_delete({bkey,{Bucket,Key}}) ->
    %% Need to take legacy (pre 2.0.0) objects into account.
    encode_delete({bkey,{{?DEFAULT_TYPE,Bucket},Key}});
encode_delete({siblings,{{Type,Bucket},Key}}) ->
    VTagQ = <<?YZ_VTAG_FIELD_B/binary,":[* TO *]">>,
    TypeQ = encode_nested_query(?YZ_RT_FIELD_B, escape_special_chars(Type)),
    BucketQ = encode_nested_query(?YZ_RB_FIELD_B, escape_special_chars(Bucket)),
    KeyQ = encode_nested_query(?YZ_RK_FIELD_B, escape_special_chars(Key)),
    ?QUERY(<<VTagQ/binary," AND ",TypeQ/binary," AND ",
             BucketQ/binary," AND ",KeyQ/binary>>);
encode_delete({siblings,{Bucket,Key}}) ->
    %% Need to take legacy (pre 2.0.0) objects into account.
    encode_delete({siblings,{{?DEFAULT_TYPE,Bucket},Key}});
encode_delete({'query', Query}) ->
    ?QUERY(Query);
encode_delete({id, Id}) ->
    %% NOTE: Solr uses the name `id' to represent the `uniqueKey'
    %%       field of the schema.  Thus `id' must be passed, not
    %%       `YZ_ID_FIELD'.
    {struct, [{id, Id}]}.

encode_doc({doc, Fields}) ->
    {struct, [{doc, lists:map(fun encode_field/1, Fields)}]}.

encode_field({Name,Value}) when is_list(Value) ->
    {Name, list_to_binary(Value)};
encode_field({Name,Value}) ->
    {Name, Value}.

%% @private
%%
%% @doc Encode a field and query into a Solr nested query using the
%% term query parser.
-spec encode_nested_query(binary(), binary()) -> binary().
encode_nested_query(Field, Query) ->
    <<"_query_:\"{!term f=",Field/binary,"}",Query/binary,"\"">>.

%% @private
%%
%% @doc Escape the backslash and double quote chars to prevent from
%% being improperly interpreted by Solr's query parser.
-spec escape_special_chars(binary()) ->binary().
escape_special_chars(Bin) ->
    Bin2 = binary:replace(Bin, <<"\\">>, <<"\\\\">>, [global]),
    binary:replace(Bin2, <<"\"">>, <<"\\\"">>, [global]).

%% @doc Get the continuation value if there is one.
get_continuation(false, _R) ->
    none;
get_continuation(true, R) ->
    kvc:path([<<"continuation">>], R).

get_pairs(R) ->
    Docs = kvc:path([<<"response">>, <<"docs">>], R),
    [to_pair(DocStruct) || DocStruct <- Docs].

%% @doc Convert a doc struct into a pair. Remove the bucket_type to match
%% kv trees when iterating over entropy data to build yz trees.
to_pair({struct, [{_,_Vsn},{_,<<"default">>},{_,BName},{_,Key},{_,Base64Hash}]}) ->
    {{BName,Key}, base64:decode(Base64Hash)};
to_pair({struct, [{_,_Vsn},{_,BType},{_,BName},{_,Key},{_,Base64Hash}]}) ->
    {{{BType, BName},Key}, base64:decode(Base64Hash)}.

get_doc_pairs(Resp) ->
    Docs = kvc:path([<<"docs">>], Resp),
    [to_doc_pairs(DocStruct) || DocStruct <- Docs].

to_doc_pairs({struct, Values}) ->
    Values.

-spec get_response(term()) -> term().
get_response(R) ->
    kvc:path([<<"response">>], R).

make_ed(More, Continuation, Pairs) ->
    #entropy_data{more=More, continuation=Continuation, pairs=Pairs}.

-spec shard_frag(index_name(), {string(), string()}) -> string().
shard_frag(Core, {Host, Port}) ->
    ?FMT("~s:~s"++?SOLR_HOST_CONTEXT++"/~s", [Host, Port, Core]).<|MERGE_RESOLUTION|>--- conflicted
+++ resolved
@@ -35,10 +35,6 @@
 -define(FIELD_ALIASES, [{continuation, continue},
                         {limit, n}]).
 -define(QUERY(Bin), {struct, [{'query', Bin}]}).
-<<<<<<< HEAD
-=======
--define(SOLR_TIMEOUT, 30000).
->>>>>>> 5330183b
 
 -type delete_op() :: {id, binary()}
                    | {bkey, bkey()}
@@ -177,11 +173,7 @@
     Opts = [{response_format, binary}],
     URL = ?FMT("~s/~s/entropy_data?~s",
                [base_url(), Core, mochiweb_util:urlencode(Params2)]),
-<<<<<<< HEAD
-    case ibrowse:send_req(URL, [], get, [], Opts, ?YZ_SOLR_REQUEST_TIMEOUT) of
-=======
     case ibrowse:send_req(URL, [], get, [], Opts, ?YZ_SOLR_ED_REQUEST_TIMEOUT) of
->>>>>>> 5330183b
         {ok, "200", _Headers, Body} ->
             R = mochijson2:decode(Body),
             More = kvc:path([<<"more">>], R),
@@ -205,24 +197,12 @@
     URL = ?FMT("~s/~s/update", [base_url(), Core]),
     Headers = [{content_type, "application/json"}],
     Opts = [{response_format, binary}],
-<<<<<<< HEAD
     case ibrowse:send_req(URL, Headers, post, JSON, Opts,
                           ?YZ_SOLR_REQUEST_TIMEOUT) of
         {ok, "200", _, _} -> ok;
         {ok, "400", _, ErrBody} -> throw({"Failed to index docs", badrequest,
                                          ErrBody});
         Err -> throw({"Failed to index docs", other, Err})
-=======
-
-    case ?YZ_SOLR_ACTUALLY_INDEX of
-        true ->
-            case ibrowse:send_req(URL, Headers, post, JSON, Opts,
-                                  ?YZ_SOLR_REQUEST_TIMEOUT) of
-                {ok, "200", _, _} -> ok;
-                Err -> throw({"Failed to index docs", Err})
-                end;
-        false ->
-            ok
     end.
 
 index_batch(Core, Ops) ->
@@ -230,17 +210,12 @@
     URL = ?FMT("~s/~s/update", [base_url(), Core]),
     Headers = [{content_type, "application/json"}],
     Opts = [{response_format, binary}],
-    case ?YZ_SOLR_ACTUALLY_INDEX of
-        true ->
-            case ibrowse:send_req(URL, Headers, post, JSON, Opts, ?SOLR_TIMEOUT) of
-                {ok, "200", _, _} -> ok;
-                Err -> throw({"Failed to index docs", Err})
-            end;
-        false  ->
-            ok
->>>>>>> 5330183b
-    end.
-
+    case ibrowse:send_req(URL, Headers, post, JSON, Opts, ?YZ_SOLR_REQUEST_TIMEOUT) of
+        {ok, "200", _, _} -> ok;
+        {ok, "400", _, ErrBody} -> throw({"Failed to index docs", badrequest,
+                                         ErrBody});
+        Err -> throw({"Failed to index docs", Err})
+    end.
 
 %% @doc Determine if Solr is running.
 -spec is_up() -> boolean().
