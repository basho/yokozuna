--- conflicted
+++ resolved
@@ -33,11 +33,7 @@
                        {delete_index, deleteIndex},
                        {delete_data_dir, deleteDataDir}]).
 -define(FIELD_ALIASES, [{continuation, continue},
-<<<<<<< HEAD
-                        {limit, n}]).
-=======
                         {limit,n}]).
->>>>>>> 262327c4
 -define(CURSOR_FIELD_ALIASES, [{continuation, cursorMark},
                         {limit, rows}]).
 -define(QUERY(Bin), {struct, [{'query', Bin}]}).
@@ -193,13 +189,8 @@
     Params2 = proplists:substitute_aliases(?FIELD_ALIASES, Params),
     Opts = [{response_format, binary}],
     URL = ?FMT("~s/~s/entropy_data?~s",
-<<<<<<< HEAD
                [base_url(), Core, mochiweb_util:urlencode(Params2)]),
     case ibrowse:send_req(URL, [], get, [], Opts, ?YZ_SOLR_ED_REQUEST_TIMEOUT) of
-=======
-        [base_url(), Core, mochiweb_util:urlencode(Params2)]),
-    case ibrowse:send_req(URL, [], get, [], Opts) of
->>>>>>> 262327c4
         {ok, "200", _Headers, Body} ->
             R = mochijson2:decode(Body),
             More = kvc:path([<<"more">>], R),
@@ -540,11 +531,7 @@
     Hash =       base64:decode(proplists:get_value(?YZ_HA_FIELD_B, Values)),
     Bucket = case BucketName of
         <<"default">> ->
-<<<<<<< HEAD
             BucketName;
-=======
-            BucketName;;
->>>>>>> 262327c4
         _ ->
             {BucketType, BucketName}
     end,
