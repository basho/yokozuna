%% -------------------------------------------------------------------
%%
%% Copyright (c) 2012 Basho Technologies, Inc.  All Rights Reserved.
%%
%% This file is provided to you under the Apache License,
%% Version 2.0 (the "License"); you may not use this file
%% except in compliance with the License.  You may obtain
%% a copy of the License at
%%
%%   http://www.apache.org/licenses/LICENSE-2.0
%%
%% Unless required by applicable law or agreed to in writing,
%% software distributed under the License is distributed on an
%% "AS IS" BASIS, WITHOUT WARRANTIES OR CONDITIONS OF ANY
%% KIND, either express or implied.  See the License for the
%% specific language governing permissions and limitations
%% under the License.
%%
%% -------------------------------------------------------------------

-module(yz_solr_proc).
-include("yokozuna.hrl").
-compile(export_all).
-behavior(gen_server).

%% Keep compiler warnings away
-export([code_change/3,
         init/1,
         handle_call/3,
         handle_cast/2,
         handle_info/2,
         terminate/2]).

-record(state, {
          dir=exit(dir_undefined),
          port=exit(port_undefined),
          solr_port=exit(solr_port_undefined),
          solr_jmx_port=exit(solr_jmx_port_undefined)
         }).

<<<<<<< HEAD
-define(S_MATCH, #state{dir=_Dir, port=_Port, solr_port=_SolrPort}).
=======
-define(SHUTDOWN_MSG, "INT\n").
-define(S_MATCH, #state{dir=_Dir,
                        port=_Port,
                        solr_port=_SolrPort,
                        solr_jmx_port=_SolrJMXPort}).
>>>>>>> c92cc2c9
-define(S_PORT(S), S#state.port).

%% @doc This module/process is responsible for administrating the
%%      external Solr/JVM OS process.

%%%===================================================================
%%% API
%%%===================================================================

-spec start_link(string(), string(), string()) -> {ok, pid()} | ignore | {error, term()}.
start_link(Dir, SolrPort, SolrJMXPort) ->
    gen_server:start_link({local, ?MODULE}, ?MODULE, [Dir, SolrPort, SolrJMXPort], []).


%%%===================================================================
%%% Callbacks
%%%===================================================================

%% NOTE: Doing the work here will slow down startup but I think that's
%%       desirable given that Solr must be up for Yokozuna to work
%%       properly.
init([Dir, SolrPort, SolrJMXPort]) ->
    process_flag(trap_exit, true),
<<<<<<< HEAD
    {Cmd, Args} = build_cmd(SolrPort, Dir),
    ?INFO("Starting solr: ~p ~p", [Cmd, Args]),
    Port = run_cmd(Cmd, Args),
=======
    Cmd = build_cmd(SolrPort, Dir, SolrJMXPort),
    ?INFO("Starting solr: ~p", [Cmd]),
    Port = run_cmd(Cmd),
>>>>>>> c92cc2c9
    wait_for_solr(solr_startup_wait()),
    S = #state{
      dir=Dir,
      port=Port,
      solr_port=SolrPort,
      solr_jmx_port=SolrJMXPort
     },
    {ok, S}.

handle_call(Req, _, S) ->
    ?WARN("unexpected request ~p", [Req]),
    {noreply, S}.

handle_cast(Req, S) ->
    ?WARN("unexpected request ~p", [Req]),
    {noreply, S}.

handle_info({_Port, {data, Data}}, S=?S_MATCH) ->
    ?DEBUG("~p", Data),
    {noreply, S};

handle_info({exit_status, ExitStatus}, S) ->
    exit({"solr OS process exited", ExitStatus, S}).

code_change(_, S, _) ->
    {ok, S}.

terminate(_, S) ->
    Port = ?S_PORT(S),
    os:cmd("kill -TERM " ++ integer_to_list(get_pid(Port))),
    port_close(Port),
    ok.

%%%===================================================================
%%% Private
%%%===================================================================

-spec build_cmd(string(), string()) -> {string(), [string()]}.
build_cmd(SolrPort, Dir) ->
<<<<<<< HEAD
    SolrHome = "-Dsolr.solr.home=" ++ Dir,
    JettyHome = "-Djetty.home=" ++ Dir,
    Port = "-Djetty.port=" ++ SolrPort,
    LoggingProps = filename:join([Dir, "logging.properties"]),
    Logging = "-Djava.util.logging.config.file=" ++ LoggingProps,
    LibDir = "-Dyz.lib.dir=" ++ filename:join([?YZ_PRIV, "java_lib"]),
    Jar = "-jar",
    JarName = filename:join([Dir, "start.jar"]),

    Args = [JettyHome, Port, SolrHome, Logging, LibDir, Jar, JarName],
    {os:find_executable("java"), Args}.

-spec get_pid(port()) -> pos_integer().
get_pid(Port) ->
    proplists:get_value(os_pid, erlang:port_info(Port)).
=======
    build_cmd(SolrPort, Dir, undefined).

build_cmd(SolrPort, Dir, JMXPort) ->
    Wrapper = filename:join([?YZ_PRIV, "sig-wrapper"]),
    Java = "java",
    SolrHomeArg = "-Dsolr.solr.home=" ++ Dir,
    JettyHomeArg = "-Djetty.home=" ++ Dir,
    PortArg = "-Djetty.port=" ++ SolrPort,
    LoggingProps = filename:join([Dir, "logging.properties"]),
    LoggingArg = "-Djava.util.logging.config.file=" ++ LoggingProps,
    case JMXPort of
        undefined ->
            JMXArgs = [];
        _ ->
            JMXPortArg = "-Dcom.sun.management.jmxremote.port=" ++ JMXPort,
            JMXAuthArg = "-Dcom.sun.management.jmxremote.authenticate=false",
            JMXSSLArg = "-Dcom.sun.management.jmxremote.ssl=false",
            JMXArgs = [JMXPortArg, JMXAuthArg, JMXSSLArg]
    end,
    LibDir = filename:join([?YZ_PRIV, "java_lib"]),
    LibArg = "-Dyz.lib.dir=" ++ LibDir,
    JarArg = "-jar " ++ filename:join([Dir, "start.jar"]),
    string:join([Wrapper, Java, JettyHomeArg, PortArg,
                 SolrHomeArg, LoggingArg, LibArg, JarArg] ++ JMXArgs, " ").
>>>>>>> c92cc2c9

is_up() ->
    try
        _ = yz_solr:cores(),
        true
    catch throw:{error_calling_solr,core,_,_} ->
            false
    end.

run_cmd(Cmd, Args) ->
    open_port({spawn_executable, Cmd}, [exit_status, {args, Args}, use_stdio, stderr_to_stdout]).

solr_startup_wait() ->
    app_helper:get_env(?YZ_APP_NAME,
                       solr_startup_wait,
                       ?YZ_DEFAULT_SOLR_STARTUP_WAIT).

wait_for_solr(0) ->
    throw({error, "Solr didn't start in alloted time"});
wait_for_solr(N) ->
    case is_up() of
        true ->
            ok;
        false ->
            timer:sleep(1000),
            wait_for_solr(N-1)
    end.<|MERGE_RESOLUTION|>--- conflicted
+++ resolved
@@ -38,15 +38,11 @@
           solr_jmx_port=exit(solr_jmx_port_undefined)
          }).
 
-<<<<<<< HEAD
--define(S_MATCH, #state{dir=_Dir, port=_Port, solr_port=_SolrPort}).
-=======
 -define(SHUTDOWN_MSG, "INT\n").
 -define(S_MATCH, #state{dir=_Dir,
                         port=_Port,
                         solr_port=_SolrPort,
                         solr_jmx_port=_SolrJMXPort}).
->>>>>>> c92cc2c9
 -define(S_PORT(S), S#state.port).
 
 %% @doc This module/process is responsible for administrating the
@@ -70,15 +66,9 @@
 %%       properly.
 init([Dir, SolrPort, SolrJMXPort]) ->
     process_flag(trap_exit, true),
-<<<<<<< HEAD
-    {Cmd, Args} = build_cmd(SolrPort, Dir),
+    {Cmd, Args} = build_cmd(SolrPort, SolrJMXPort, Dir),
     ?INFO("Starting solr: ~p ~p", [Cmd, Args]),
     Port = run_cmd(Cmd, Args),
-=======
-    Cmd = build_cmd(SolrPort, Dir, SolrJMXPort),
-    ?INFO("Starting solr: ~p", [Cmd]),
-    Port = run_cmd(Cmd),
->>>>>>> c92cc2c9
     wait_for_solr(solr_startup_wait()),
     S = #state{
       dir=Dir,
@@ -116,9 +106,8 @@
 %%% Private
 %%%===================================================================
 
--spec build_cmd(string(), string()) -> {string(), [string()]}.
-build_cmd(SolrPort, Dir) ->
-<<<<<<< HEAD
+-spec build_cmd(string(), string(), string()) -> {string(), [string()]}.
+build_cmd(SolrPort, SolrJMXPort, Dir) ->
     SolrHome = "-Dsolr.solr.home=" ++ Dir,
     JettyHome = "-Djetty.home=" ++ Dir,
     Port = "-Djetty.port=" ++ SolrPort,
@@ -127,39 +116,22 @@
     LibDir = "-Dyz.lib.dir=" ++ filename:join([?YZ_PRIV, "java_lib"]),
     Jar = "-jar",
     JarName = filename:join([Dir, "start.jar"]),
+    case SolrJMXPort of
+        undefined ->
+            JMX = [];
+        _ ->
+            JMXPortArg = "-Dcom.sun.management.jmxremote.port=" ++ SolrJMXPort,
+            JMXAuthArg = "-Dcom.sun.management.jmxremote.authenticate=false",
+            JMXSSLArg = "-Dcom.sun.management.jmxremote.ssl=false",
+            JMX = [JMXPortArg, JMXAuthArg, JMXSSLArg]
+    end,
 
-    Args = [JettyHome, Port, SolrHome, Logging, LibDir, Jar, JarName],
+    Args = [JettyHome, Port, SolrHome, Logging, LibDir, Jar, JarName] ++ JMX,
     {os:find_executable("java"), Args}.
 
 -spec get_pid(port()) -> pos_integer().
 get_pid(Port) ->
     proplists:get_value(os_pid, erlang:port_info(Port)).
-=======
-    build_cmd(SolrPort, Dir, undefined).
-
-build_cmd(SolrPort, Dir, JMXPort) ->
-    Wrapper = filename:join([?YZ_PRIV, "sig-wrapper"]),
-    Java = "java",
-    SolrHomeArg = "-Dsolr.solr.home=" ++ Dir,
-    JettyHomeArg = "-Djetty.home=" ++ Dir,
-    PortArg = "-Djetty.port=" ++ SolrPort,
-    LoggingProps = filename:join([Dir, "logging.properties"]),
-    LoggingArg = "-Djava.util.logging.config.file=" ++ LoggingProps,
-    case JMXPort of
-        undefined ->
-            JMXArgs = [];
-        _ ->
-            JMXPortArg = "-Dcom.sun.management.jmxremote.port=" ++ JMXPort,
-            JMXAuthArg = "-Dcom.sun.management.jmxremote.authenticate=false",
-            JMXSSLArg = "-Dcom.sun.management.jmxremote.ssl=false",
-            JMXArgs = [JMXPortArg, JMXAuthArg, JMXSSLArg]
-    end,
-    LibDir = filename:join([?YZ_PRIV, "java_lib"]),
-    LibArg = "-Dyz.lib.dir=" ++ LibDir,
-    JarArg = "-jar " ++ filename:join([Dir, "start.jar"]),
-    string:join([Wrapper, Java, JettyHomeArg, PortArg,
-                 SolrHomeArg, LoggingArg, LibArg, JarArg] ++ JMXArgs, " ").
->>>>>>> c92cc2c9
 
 is_up() ->
     try
