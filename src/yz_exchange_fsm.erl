--- conflicted
+++ resolved
@@ -230,13 +230,9 @@
     FakeObj = fake_kv_object(BKey),
     case yz_kv:should_index(Index) of
         true ->
-<<<<<<< HEAD
-            index(FakeObj, delete, Ring, Partition, BKey, ShortPL, Index);
-=======
             Repair = full_repair,
             yz_solrq:index(Index, BKey, FakeObj, {anti_entropy_delete, Repair}, Partition),
             Repair;
->>>>>>> ec00cee7
         false ->
             Repair = tree_repair,
             yz_solrq:index(Index, BKey, FakeObj, {anti_entropy_delete, Repair}, Partition),
@@ -252,17 +248,6 @@
     case yz_kv:local_get(Partition, BKey) of
         {ok, Obj} ->
             case yz_kv:should_index(Index) of
-<<<<<<< HEAD
-                    true ->
-                        Ring = yz_misc:get_ring(transformed),
-                        index(Obj, anti_entropy, Ring, Partition, BKey, ShortPL,
-                              Index);
-                    false ->
-                        %% TODO: pass obj hash to repair fun to avoid
-                        %% object read just to update hash.
-                        yz_kv:dont_index(Obj, anti_entropy, Partition, BKey, ShortPL),
-                        tree_repair
-=======
                 true ->
                     Repair = full_repair,
                     yz_solrq:index(Index, BKey, Obj, {anti_entropy, Repair},
@@ -273,7 +258,6 @@
                     yz_solrq:index(Index, BKey, Obj, {anti_entropy, Repair},
                                    Partition),
                     Repair
->>>>>>> ec00cee7
             end;
         _Other ->
             %% In most cases Other will be `{error, notfound}' which
@@ -287,28 +271,6 @@
     end.
 
 %% @private
-%%
-%% @doc Call into yz_kv:index/7 with same try/catch checking as done in
-%%      yz_kv:index/3, but distinguishing between badrequest vs other errors.
-index(Obj, Reason, Ring, Partition, BKey, ShortPL, Index) ->
-    try
-        yz_kv:index(Obj, Reason, Ring, Partition, BKey, ShortPL, Index),
-        full_repair
-    catch _:Err ->
-            yz_stat:index_fail(),
-            Trace = erlang:get_stacktrace(),
-            ?ERROR("failed to repair ~p request for docid ~p with error ~p because ~p",
-                   [Reason, BKey, Err, Trace]),
-            case Err of
-                {_, badrequest, _} ->
-                    yz_kv:dont_index(Obj, anti_entropy, Partition, BKey, ShortPL),
-                    tree_repair;
-                _ ->
-                    failed_repair
-            end
-    end.
-
-%% @private
 fake_kv_object({Bucket, Key}) ->
     riak_object:new(Bucket, Key, <<"fake object">>).
 
