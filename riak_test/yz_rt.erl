-module(yz_rt).
-compile(export_all).
-include_lib("eunit/include/eunit.hrl").
-include("yokozuna.hrl").
-define(YZ_RT_ETS, yz_rt_ets).
-define(YZ_RT_ETS_OPTS, [public, named_table, {write_concurrency, true}]).
-define(NO_BODY, <<>>).
-define(IBROWSE_TIMEOUT, 60000).
-define(SOFTCOMMIT, 1000).

-type host() :: string()|atom().
-type portnum() :: non_neg_integer().

%% Copied from rt.erl, would be nice if there was a rt.hrl
-type interface() :: {http, tuple()} | {pb, tuple()}.
-type interfaces() :: [interface()].
-type conn_info() :: [{node(), interfaces()}].
-type prop() :: {atom(), any()}.
-type props() :: [prop()].

-type cluster() :: [node()].

%% @doc Given a list of protobuff connections, close each one.
%%
%% @see open_pb_conns/1
-spec close_pb_conns([pid()]) -> ok.
close_pb_conns(PBConns) ->
    [riakc_pb_socket:stop(C) || C <- PBConns],
    ok.

-spec connection_info(list()) -> orddict:orddict().
connection_info(Cluster) ->
    CI = orddict:from_list(rt:connection_info(Cluster)),
    SolrInfo = orddict:from_list([{Node, [{solr_http, get_yz_conn_info(Node)}]}
                                  || Node <- Cluster]),
    orddict:merge(fun(_,V1,V2) -> V1 ++ V2 end, CI, SolrInfo).

-spec create_bucket_type(node(), binary()) -> ok.
create_bucket_type(Node, BucketType) ->
    create_bucket_type(Node, BucketType, []).

-spec create_bucket_type(node(), binary(), [term()]) -> ok.
create_bucket_type(Node, BucketType, Props) ->
    rt:create_and_activate_bucket_type(Node, BucketType, Props),
    rt:wait_until_bucket_type_status(BucketType, active, Node).

-spec create_index(node(), index_name()) -> ok.
create_index(Node, Index) ->
    lager:info("Creating index ~s [~p]", [Index, Node]),
    ok = rpc:call(Node, yz_index, create, [Index]).

-spec create_index(node(), index_name(), schema_name()) -> ok.
create_index(Node, Index, SchemaName) ->
    lager:info("Creating index ~s with schema ~s [~p]",
               [Index, SchemaName, Node]),
    ok = rpc:call(Node, yz_index, create, [Index, SchemaName]).

-spec create_index(node(), index_name(), schema_name(), n()) -> ok.
create_index(Node, Index, SchemaName, NVal) ->
    lager:info("Creating index ~s with schema ~s and n_val: ~p [~p]",
               [Index, SchemaName, NVal, Node]),
    ok = rpc:call(Node, yz_index, create, [Index, SchemaName, NVal]).

-spec create_index_http(cluster(), index_name()) -> ok.
create_index_http(Cluster, Index) ->
    Node = yz_rt:select_random(Cluster),
    HP = hd(host_entries(rt:connection_info([Node]))),
    create_index_http(Cluster, HP, Index).

-spec create_index_http(cluster(), {string(), portnum()}, index_name()) -> ok.
create_index_http(Cluster, HP, Index) ->
    Node = hd(Cluster),
    URL = yz_rt:index_url(HP, Index),
    Headers = [{"content-type", "application/json"}],
    lager:info("create_index ~s [~p]", [Index, Node]),
    {ok, "204", _, _} = yz_rt:http(put, URL, Headers, ?NO_BODY),
    yz_rt:set_bucket_type_index(Node, Index),
    yz_rt:wait_for_bucket_type(Cluster, Index).

maybe_create_ets() ->
    case ets:info(?YZ_RT_ETS) of
        undefined ->
            ets:new(?YZ_RT_ETS, ?YZ_RT_ETS_OPTS),
            ok;
        _ ->
            ets:delete(?YZ_RT_ETS),
            ets:new(?YZ_RT_ETS, ?YZ_RT_ETS_OPTS),
            ok
    end.

get_call_count(Cluster, MFA) when is_list(Cluster) ->
    case ets:lookup(?YZ_RT_ETS, MFA) of
        [{_,Count}] ->
            Count;
        [] ->
            0
    end.

-spec count_calls([node()], {atom(), atom(), non_neg_integer()}) -> ok.
count_calls(Cluster, MFA={M,F,A}) when is_list(Cluster) ->
    lager:info("count all calls to MFA ~p across the cluster ~p",
               [MFA, Cluster]),
    RiakTestNode = node(),
    maybe_create_ets(),
    dbg:tracer(process, {fun trace_count/2, {RiakTestNode, MFA, 0}}),
    [{ok,Node} = dbg:n(Node) || Node <- Cluster],
    dbg:p(all, call),
    dbg:tpl(M, F, A, [{'_', [], [{return_trace}]}]),
    ok.

-spec stop_tracing() -> ok.
stop_tracing() ->
    lager:info("stop all dbg tracing"),
    dbg:stop_clear(),
    ok.

trace_count({trace, _Pid, call, {_M, _F, _A}}, Acc) ->
    Acc;
trace_count({trace, _Pid, return_from, {_M, _F, _}, _Result}, {RTNode, MFA, Count}) ->
    Count2 = Count + 1,
    rpc:call(RTNode, ets, insert, [?YZ_RT_ETS, {MFA, Count2}]),
    {RTNode, MFA, Count2}.

get_count(Resp) ->
    Struct = mochijson2:decode(Resp),
    kvc:path([<<"response">>, <<"numFound">>], Struct).

-spec get_yz_conn_info(node()) -> {string(), string()}.
get_yz_conn_info(Node) ->
    {ok, SolrPort} = rpc:call(Node, application, get_env, [yokozuna, solr_port]),
    %% Currently Yokozuna hardcodes listener to all interfaces
    {"127.0.0.1", SolrPort}.

-spec host_entries(conn_info()) -> [{host(), portnum()}].
host_entries(ClusterConnInfo) ->
    [riak_http(I) || {_,I} <- ClusterConnInfo].

<<<<<<< HEAD
-spec http(ibrowse:method(), string(), list(), string()) -> ibrowse:response().
=======
-spec http(ibrowse:method(), string(), list(), binary()) -> ibrowse:response().
>>>>>>> 5330183b
http(Method, URL, Headers, Body) ->
    Opts = [],
    ibrowse:send_req(URL, Headers, Method, Body, Opts, ?IBROWSE_TIMEOUT).

-spec http(ibrowse:method(), string(), list(), string(), list()|timeout())
          -> ibrowse:response().
http(Method, URL, Headers, Body, Opts) when is_list(Opts)  ->
    ibrowse:send_req(URL, Headers, Method, Body, Opts, ?IBROWSE_TIMEOUT);
http(Method, URL, Headers, Body, Timeout) when is_integer(Timeout) ->
    Opts = [],
    ibrowse:send_req(URL, Headers, Method, Body, Opts, Timeout).

-spec http(ibrowse:method(), string(), list(), string(), list(), timeout())
          -> ibrowse:response().
http(Method, URL, Headers, Body, Opts, Timeout) when
      is_list(Opts) andalso is_integer(Timeout) ->
    ibrowse:send_req(URL, Headers, Method, Body, Opts, Timeout).

<<<<<<< HEAD
-spec http_put({string(), portnum()}, bucket(), binary(), binary()) -> ok.
=======
-spec http_put({host(), portnum()}, bucket(), binary(), binary()) -> ok.
>>>>>>> 5330183b
http_put(HP, Bucket, Key, Value) ->
    http_put(HP, Bucket, Key, "text/plain", Value).

-spec http_put({string(), portnum()}, bucket(), binary(), string(), binary()) -> ok.
http_put({Host, Port}, {BType, BName}, Key, CT, Value) ->
    URL = ?FMT("http://~s:~s/types/~s/buckets/~s/keys/~s",
               [Host, integer_to_list(Port), BType, BName, Key]),
    Opts = [],
    Headers = [{"content-type", CT}],
    {ok, "204", _, _} = ibrowse:send_req(URL, Headers, put, Value, Opts),
    ok.

<<<<<<< HEAD
-spec schema_url({string(), portnum()}, schema_name()) -> ok.
schema_url({Host,Port}, Name) ->
    ?FMT("http://~s:~B/search/schema/~s", [Host, Port, Name]).

-spec index_url({string(), portnum()}, index_name()) -> ok.
=======
-spec schema_url({host(), portnum()}, schema_name()) -> string().
schema_url({Host,Port}, Name) ->
    ?FMT("http://~s:~B/search/schema/~s", [Host, Port, Name]).

-spec index_url({host(), portnum()}, index_name()) -> string().
>>>>>>> 5330183b
index_url({Host,Port}, Index) ->
    ?FMT("http://~s:~B/search/index/~s", [Host, Port, Index]).
index_url({Host, Port}, Index, Timeout) ->
    ?FMT("http://~s:~B/search/index/~s?timeout=~B", [Host, Port, Index,
                                                     Timeout]).

<<<<<<< HEAD
-spec search_url({string(), portnum()}, index_name()) -> ok.
=======
-spec search_url({host(), portnum()}, index_name()) -> string().
>>>>>>> 5330183b
search_url({Host, Port}, Index) ->
    ?FMT("http://~s:~B/search/query/~s", [Host, Port, Index]).

%% @doc Run basho bench job to load fruit data on `Cluster'.
%%
%% `Cluster' - List of nodes to send requests to.
%%
%% `Bucket' - The bucket name to write data to.
%%
%% `YZBenchDir' - The file path to Yokozuna's `misc/bench' dir.
%%
%% `NumKeys' - The total number of keys to write.  The maximum values
%% is 10 million.
%% `Operations` - Basho Bench operations to run.
-spec load_data(cluster(), bucket(), string(), integer(), [tuple()]) ->
                       timeout |
                       {Status :: integer(), Output :: binary()}.
load_data(Cluster, Bucket, YZBenchDir, NumKeys, Operations) ->
    lager:info("Load data into bucket ~p onto cluster ~p", [Bucket, Cluster]),
    Hosts = host_entries(rt:connection_info(Cluster)),
    KeyGen = {function, yz_driver, fruit_key_val_gen, [NumKeys]},
    Cfg = [{mode,max},
           {duration,7},
           {concurrent, 3},
           {code_paths, [YZBenchDir]},
           {driver, yz_driver},
           {bucket, Bucket},
           {http_conns, Hosts},
           {pb_conns, []},
           {key_generator, KeyGen},
           {operations, Operations},
           {shutdown_on_error, true}],
    File = "load-data",
    write_terms(File, Cfg),
    run_bb(sync, File).

-spec load_data(cluster(), bucket(), string(), integer()) ->
                       timeout |
                       {Status :: integer(), Output :: binary()}.
load_data(Cluster, Bucket, YZBenchDir, NumKeys) ->
    load_data(Cluster, Bucket, YZBenchDir, NumKeys, [{load_fruit, 1}]).

%% @doc Load the BEAM for `Module' across the `Nodes'.  This allows
%% use of higher order functions, defined in a riak test module, on
%% the Riak node.
%%
%% @see yz_mapreduce:collect_results/2
-spec load_module([node()], module()) -> ok.
load_module(Nodes, Module) ->
    {Mod, Bin, File} = code:get_object_code(Module),
    {_, []} = rpc:multicall(Nodes, code, load_binary, [Mod, File, Bin]),
    ok.

%% @doc Open a protobuff connection to each node and return the list
%% of connections.
%%
%% @see close_pb_conns/1
-spec open_pb_conns(cluster()) -> [PBConn :: pid()].
open_pb_conns(Cluster) ->
    [begin
         {Host, Port} = riak_pb(CI),
         {ok, PBConn} = riakc_pb_socket:start_link(Host, Port),
         PBConn
     end || {_Node, CI} <- rt:connection_info(Cluster)].

-spec random_keys(pos_integer()) -> [binary()].
random_keys(MaxKey) ->
    random_keys(4 + random:uniform(100), MaxKey).

-spec random_keys(pos_integer(), pos_integer()) -> [binary()].
random_keys(Num, MaxKey) ->
    lists:usort([?INT_TO_BIN(random:uniform(MaxKey))
                 || _ <- lists:seq(1, Num)]).

-spec riak_http({node(), interfaces()} | interfaces()) -> {host(), portnum()}.
riak_http({_Node, ConnInfo}) ->
    riak_http(ConnInfo);
riak_http(ConnInfo) ->
    proplists:get_value(http, ConnInfo).

-spec riak_pb({node(), interfaces()} | interfaces()) -> {host(), portnum()}.
riak_pb({_Node, ConnInfo}) ->
    riak_pb(ConnInfo);
riak_pb(ConnInfo) ->
    proplists:get_value(pb, ConnInfo).

run_bb(Method, File) ->
    Fun = case Method of
              sync -> cmd;
              async -> spawn_cmd
          end,
    AbsFile = filename:absname(File),
    BB = filename:join([rt_config:get(basho_bench), "basho_bench"]),
    Path = lists:flatten([BB, " -d /tmp/yz-bb-results ", AbsFile]),
    lager:debug("Executing b_b with the following command: ~p", [Path]),
    rt:Fun(Path).

-spec bb_driver_setup() -> {ok, string()} | {error, atom()}.
bb_driver_setup() ->
    YZBenchDir = rt_config:get(yz_dir) ++ "/misc/bench",
    YZDriverSrc = filename:join([YZBenchDir, "src"]),
    YZDriverEbin = filename:join([YZBenchDir, "ebin"]),
    BBDir = rt_config:get(basho_bench),
    clean_dir(YZDriverEbin),
    case build_bb_driver(YZDriverSrc, BBDir, YZDriverEbin) of
        true ->
            {ok, YZBenchDir};
        false ->
            {error, bb_driver_build_failed}
    end.

-spec build_bb_driver(string(), string(), string()) -> boolean().
build_bb_driver(SrcDir, BBDir, OutputDir) ->
    Files = ["yz_driver.erl", "yz_file_terms.erl"],
    Options = [{i, BBDir  ++ "/../"}, {outdir, OutputDir}, debug_info,
               return_errors, return_warnings,
               {parse_transform, lager_transform}],
    BuildRes = [case compile:file(SrcDir ++ "/" ++ File, Options) of
                    {ok,_,_} ->
                        true;
                    Err ->
                        lager:error("Error compiling file ~s ~p", [File, Err]),
                        false
                end
                || File <- Files],
    lists:all(fun(X) -> X end, BuildRes).

clean_dir("/") ->
    lager:info("Sorry, this is a testing tool. Do your own dirty work!"),
    ok;
clean_dir(Dir) ->
    os:cmd(io_lib:format("rm -rf ~s", [Dir])),
    os:cmd(io_lib:format("mkdir -p ~s", [Dir])).

search_expect(HP, Index, Name, Term, Expect) ->
    search_expect(yokozuna, HP, Index, Name, Term, Expect).

search_expect(Type, HP, Index, Name, Term, Expect) ->
    {ok, "200", _, R} = search(Type, HP, Index, Name, Term),
    verify_count(Expect, R).

search_expect(solr, {Host, Port}, Index, Name0, Term0, Shards, Expect)
  when is_list(Shards), length(Shards) > 0 ->
    Name = quote_unicode(Name0),
    Term = quote_unicode(Term0),
    URL = internal_solr_url(Host, Port, Index, Name, Term, Shards),
    lager:info("Run search ~s", [URL]),
    Opts = [{response_format, binary}],
    {ok, "200", _, R} = ibrowse:send_req(URL, [], get, [], Opts),
    verify_count(Expect, R).

search(HP, Index, Name, Term) ->
    search(yokozuna, HP, Index, Name, Term).

search(Type, {Host, Port}, Index, Name, Term) when is_integer(Port) ->
    search(Type, {Host, integer_to_list(Port)}, Index, Name, Term);

search(Type, {Host, Port}, Index, Name0, Term0) ->
    Name = quote_unicode(Name0),
    Term = quote_unicode(Term0),
    FmtStr = case Type of
                 solr ->
                     "http://~s:~s/internal_solr/~s/select?q=~s:~s&wt=json";
                 yokozuna ->
                     "http://~s:~s/search/query/~s?q=~s:~s&wt=json"
             end,
    URL = ?FMT(FmtStr, [Host, Port, Index, Name, Term]),
    lager:info("Run search ~s", [URL]),
    Opts = [{response_format, binary}],
    ibrowse:send_req(URL, [], get, [], Opts).

quote_unicode(Value) ->
    mochiweb_util:quote_plus(binary_to_list(unicode:characters_to_binary(Value))).

select_random(List) ->
    Length = length(List),
    Idx = random:uniform(Length),
    lists:nth(Idx, List).

%% @doc Associate the `Index' with the `Bucket', sending the request
%% to `Node'.
-spec set_index(node(), bucket(), index_name()) -> ok | {error, any()}.
set_index(Node, Bucket, Index) ->
    Props = [{?YZ_INDEX, Index}],
    set_bucket_props(Node, Bucket, Props).

-spec set_index(node(), bucket(), index_name(), n()) -> ok | {error, any()}.
set_index(Node, Bucket, Index, NVal) ->
    Props = [{?YZ_INDEX, Index}, {n_val, NVal}],
    set_bucket_props(Node, Bucket, Props).

-spec set_bucket_props(node(), bucket(), props()) -> ok | {error, any()}.
set_bucket_props(Node, Bucket, Props) ->
    rpc:call(Node, riak_core_bucket, set_bucket, [Bucket, Props]).

-spec remove_index(node(), binary()) -> ok.
remove_index(Node, BucketType) ->
    lager:info("Remove index from bucket type ~s [~p]", [BucketType, Node]),
    Props = [{?YZ_INDEX, ?YZ_INDEX_TOMBSTONE}],
    ok = rpc:call(Node, riak_core_bucket_type, update, [BucketType, Props]).

set_bucket_type_index(Node, BucketType) ->
    set_bucket_type_index(Node, BucketType, BucketType).

set_bucket_type_index(Node, BucketType, Index) ->
    lager:info("Set bucket type ~s index to ~s [~p]", [BucketType, Index, Node]),
    create_bucket_type(Node, BucketType, [{?YZ_INDEX, Index}]).

set_bucket_type_index(Node, BucketType, Index, NVal) when is_integer(NVal) ->
    set_bucket_type_index(Node, BucketType, Index, [{n_val, NVal}]);
set_bucket_type_index(Node, BucketType, Index, Props) ->
    lager:info("Set bucket type ~s index to ~s [~p]", [BucketType, Index, Node]),
    create_bucket_type(Node, BucketType, [{?YZ_INDEX, Index} | Props]).

solr_http({_Node, ConnInfo}) ->
    solr_http(ConnInfo);
solr_http(ConnInfo) ->
    proplists:get_value(solr_http, ConnInfo).

%% @doc Store the schema under `Name' using the protobuff `PB'
%% connection.
-spec store_schema(pid(), schema_name(), raw_schema()) -> ok.
store_schema(PBConn, Name, Raw) ->
    lager:info("Storing schema ~s", [Name]),
    ?assertEqual(ok, riakc_pb_socket:create_search_schema(PBConn, Name, Raw)),
    ok.

%% @doc Wait for all AAE trees to be built.
-spec wait_for_all_trees([node()]) -> ok.
wait_for_all_trees(Cluster) ->
    F = fun(Node) ->
                lager:info("Check if all trees built for node ~p", [Node]),
                Info = rpc:call(Node, yz_kv, compute_tree_info, []),
                NotBuilt = [X || {_,undefined}=X <- Info],
                NotBuilt == []
        end,
    yz_rt:wait_until(Cluster, F),
    ok.

wait_for_bucket_type(Cluster, BucketType) ->
    F = fun(Node) ->
                {Host, Port} = riak_pb(hd(rt:connection_info([Node]))),
                {ok, PBConn} = riakc_pb_socket:start_link(Host, Port),
                R = riakc_pb_socket:get_bucket_type(PBConn, BucketType),
                case R of
                    {ok,_} -> true;
                    _ -> false
                end
        end,
    wait_until(Cluster, F),
    ok.

%% @doc Wait for a full exchange round since `Timestamp'.  This means
%% that all `{Idx,N}' for all partitions must have exchanged after
%% `Timestamp'.
-spec wait_for_full_exchange_round([node()], os:now()) -> ok.
wait_for_full_exchange_round(Cluster, Timestamp) ->
    lager:info("wait for full AAE exchange round on cluster ~p", [Cluster]),
    MoreRecent =
        fun({_Idx, _, undefined, _RepairStats}) ->
                false;
           ({_Idx, _, AllExchangedTime, _RepairStats}) ->
                AllExchangedTime > Timestamp
        end,
    AllExchanged =
        fun(Node) ->
                Exchanges = rpc:call(Node, yz_kv, compute_exchange_info, []),
                {_Recent, WaitingFor1} = lists:partition(MoreRecent, Exchanges),
                WaitingFor2 = [element(1,X) || X <- WaitingFor1],
                lager:info("Still waiting for AAE of ~p ~p", [Node, WaitingFor2]),
                [] == WaitingFor2
        end,
    yz_rt:wait_until(Cluster, AllExchanged),
    ok.

%% @see wait_for_schema/3
wait_for_schema(Cluster, Name) ->
    wait_for_schema(Cluster, Name, ignore).

%% @doc Wait for the schema `Name' to be read by all nodes in
%% `Cluster' before returning.  If `Content' is binary data when
%% verify the schema bytes exactly match `Content'.
-spec wait_for_schema(cluster(), schema_name(), ignore | raw_schema()) -> ok.
wait_for_schema(Cluster, Name, Content) ->
    F = fun(Node) ->
                lager:info("Attempt to read schema ~s from node ~p", [Name, Node]),
                {Host, Port} = riak_pb(hd(rt:connection_info([Node]))),
                {ok, PBConn} = riakc_pb_socket:start_link(Host, Port),
                R = riakc_pb_socket:get_search_schema(PBConn, Name),
                riakc_pb_socket:stop(PBConn),
                case R of
                    {ok, PL} ->
                        case Content of
                            ignore ->
                                Name == proplists:get_value(name, PL);
                            _ ->
                                (Name == proplists:get_value(name, PL)) and
                                    (Content == proplists:get_value(content, PL))
                        end;
                    _ ->
                        false
                end
        end,
    wait_until(Cluster,  F),
    ok.

verify_count(Expected, Resp) ->
    Count = get_count(Resp),
    lager:info("E: ~p, A: ~p", [Expected, Count]),
<<<<<<< HEAD
    Expected =:= get_count(Resp).
=======
    Expected =:= Count.
>>>>>>> 5330183b

-spec wait_for_index(list(), index_name()) -> ok.
wait_for_index(Cluster, Index) ->
    IsIndexUp =
        fun(Node) ->
                lager:info("Waiting for index ~s to be avaiable on node ~p", [Index, Node]),
                rpc:call(Node, yz_solr, ping, [Index])
        end,
    [?assertEqual(ok, rt:wait_until(Node, IsIndexUp)) || Node <- Cluster],
    ok.

join_all(Nodes) ->
    [NodeA|Others] = Nodes,
    [rt:join(Node, NodeA) || Node <- Others],
    Nodes.

wait_for_joins(Cluster) ->
    lager:info("Waiting for ownership handoff to finish"),
    rt:wait_until_nodes_ready(Cluster),
    rt:wait_until_no_pending_changes(Cluster).

write_terms(File, Terms) ->
    {ok, IO} = file:open(File, [write]),
    [io:fwrite(IO, "~p.~n", [T]) || T <- Terms],
    file:close(IO).

%% @doc Wrapper around `rt:wait_until' to verify `F' against multiple
%%      nodes.  The function `F' is passed one of the `Nodes' as
%%      argument and must return a `boolean()' delcaring whether the
%%      success condition has been met or not.
-spec wait_until([node()], fun((node()) -> boolean())) -> ok.
wait_until(Nodes, F) ->
    [?assertEqual(ok, rt:wait_until(Node, F)) || Node <- Nodes],
    ok.

-spec node_solr_port(node()) -> port().
node_solr_port(Node) ->
    {ok, P} = riak_core_util:safe_rpc(Node, application, get_env,
                                      [yokozuna, solr_port]),
    P.

-spec internal_solr_url(host(), portnum(), index_name()) -> string().
internal_solr_url(Host, Port, Index) ->
    ?FMT("http://~s:~B/internal_solr/~s", [Host, Port, Index]).

-spec internal_solr_url(host(), portnum(), index_name(), [{host(), portnum()}])
                   -> string().
internal_solr_url(Host, Port, Index, Shards) ->
    internal_solr_url(Host, Port, Index, <<"*">>, <<"*">>, Shards).

-spec internal_solr_url(host(), portnum(), index_name(), binary(), binary(),
                        [{host(), portnum()}]) -> string().
internal_solr_url(Host, Port, Index, Name, Term, Shards) ->
    Ss = [internal_solr_url(Host, ShardPort, Index)
          || {_, ShardPort} <- Shards],
    ?FMT("http://~s:~B/internal_solr/~s/select?wt=json&q=~s:~s&shards=~s",
         [Host, Port, Index, Name, Term, string:join(Ss, ",")]).

<<<<<<< HEAD
-spec commit([node()], index_name()) -> ok.
commit(Nodes, Index) ->
    %% Wait for yokozuna index to trigger, then force a commit
    timer:sleep(?SOFTCOMMIT),
    lager:info("Commit search writes to ~s at softcommit (default) ~p",
               [Index, ?SOFTCOMMIT]),
    rpc:multicall(Nodes, yz_solr, commit, [Index]),
    ok.

=======
>>>>>>> 5330183b
entropy_data_url({Host, Port}, Index, Params) ->
    ?FMT("http://~s:~B/internal_solr/~s/entropy_data?~s",
         [Host, Port, Index, mochiweb_util:urlencode(Params)]).

-spec merge_config(proplist(), proplist()) -> proplist().
merge_config(Change, Base) ->
    lists:ukeymerge(1, lists:keysort(1, Change), lists:keysort(1, Base)).

-spec write_objs([node()], bucket()) -> ok.
write_objs(Cluster, Bucket) ->
    lager:info("Writing 1000 objects"),
<<<<<<< HEAD
    write_objs(Cluster, Bucket, 1000).

write_objs(Cluster, Bucket, NumObjects) ->
    lager:info("Writing ~B objects", [NumObjects]),
    lists:foreach(write_obj(Cluster, Bucket), lists:seq(1, NumObjects)).
=======
    lists:foreach(write_obj(Cluster, Bucket), lists:seq(1,1000)).
>>>>>>> 5330183b

-spec write_obj([node()], bucket()) -> fun().
write_obj(Cluster, Bucket) ->
    fun(N) ->
            PL = [{name_s,<<"yokozuna">>}, {num_i,N}],
            Key = list_to_binary(io_lib:format("key_~B", [N])),
            Body = mochijson2:encode(PL),
            HP = yz_rt:select_random(yz_rt:host_entries(rt:connection_info(
                                                          Cluster))),
            CT = "application/json",
            lager:info("Writing object with bkey ~p [~p]", [{Bucket, Key}, HP]),
            yz_rt:http_put(HP, Bucket, Key, CT, Body)
<<<<<<< HEAD
    end.
=======
    end.

-spec commit([node()], index_name()) -> ok.
commit(Nodes, Index) ->
    %% Wait for yokozuna index to trigger, then force a commit
    timer:sleep(?SOFTCOMMIT),
    lager:info("Commit search writes to ~s at softcommit (default) ~p",
               [Index, ?SOFTCOMMIT]),
    rpc:multicall(Nodes, yz_solr, commit, [Index]),
    ok.
>>>>>>> 5330183b
<|MERGE_RESOLUTION|>--- conflicted
+++ resolved
@@ -135,11 +135,7 @@
 host_entries(ClusterConnInfo) ->
     [riak_http(I) || {_,I} <- ClusterConnInfo].
 
-<<<<<<< HEAD
--spec http(ibrowse:method(), string(), list(), string()) -> ibrowse:response().
-=======
 -spec http(ibrowse:method(), string(), list(), binary()) -> ibrowse:response().
->>>>>>> 5330183b
 http(Method, URL, Headers, Body) ->
     Opts = [],
     ibrowse:send_req(URL, Headers, Method, Body, Opts, ?IBROWSE_TIMEOUT).
@@ -158,11 +154,7 @@
       is_list(Opts) andalso is_integer(Timeout) ->
     ibrowse:send_req(URL, Headers, Method, Body, Opts, Timeout).
 
-<<<<<<< HEAD
--spec http_put({string(), portnum()}, bucket(), binary(), binary()) -> ok.
-=======
 -spec http_put({host(), portnum()}, bucket(), binary(), binary()) -> ok.
->>>>>>> 5330183b
 http_put(HP, Bucket, Key, Value) ->
     http_put(HP, Bucket, Key, "text/plain", Value).
 
@@ -175,30 +167,18 @@
     {ok, "204", _, _} = ibrowse:send_req(URL, Headers, put, Value, Opts),
     ok.
 
-<<<<<<< HEAD
--spec schema_url({string(), portnum()}, schema_name()) -> ok.
-schema_url({Host,Port}, Name) ->
-    ?FMT("http://~s:~B/search/schema/~s", [Host, Port, Name]).
-
--spec index_url({string(), portnum()}, index_name()) -> ok.
-=======
 -spec schema_url({host(), portnum()}, schema_name()) -> string().
 schema_url({Host,Port}, Name) ->
     ?FMT("http://~s:~B/search/schema/~s", [Host, Port, Name]).
 
 -spec index_url({host(), portnum()}, index_name()) -> string().
->>>>>>> 5330183b
 index_url({Host,Port}, Index) ->
     ?FMT("http://~s:~B/search/index/~s", [Host, Port, Index]).
 index_url({Host, Port}, Index, Timeout) ->
     ?FMT("http://~s:~B/search/index/~s?timeout=~B", [Host, Port, Index,
                                                      Timeout]).
 
-<<<<<<< HEAD
--spec search_url({string(), portnum()}, index_name()) -> ok.
-=======
 -spec search_url({host(), portnum()}, index_name()) -> string().
->>>>>>> 5330183b
 search_url({Host, Port}, Index) ->
     ?FMT("http://~s:~B/search/query/~s", [Host, Port, Index]).
 
@@ -508,11 +488,7 @@
 verify_count(Expected, Resp) ->
     Count = get_count(Resp),
     lager:info("E: ~p, A: ~p", [Expected, Count]),
-<<<<<<< HEAD
-    Expected =:= get_count(Resp).
-=======
     Expected =:= Count.
->>>>>>> 5330183b
 
 -spec wait_for_index(list(), index_name()) -> ok.
 wait_for_index(Cluster, Index) ->
@@ -571,7 +547,6 @@
     ?FMT("http://~s:~B/internal_solr/~s/select?wt=json&q=~s:~s&shards=~s",
          [Host, Port, Index, Name, Term, string:join(Ss, ",")]).
 
-<<<<<<< HEAD
 -spec commit([node()], index_name()) -> ok.
 commit(Nodes, Index) ->
     %% Wait for yokozuna index to trigger, then force a commit
@@ -581,8 +556,6 @@
     rpc:multicall(Nodes, yz_solr, commit, [Index]),
     ok.
 
-=======
->>>>>>> 5330183b
 entropy_data_url({Host, Port}, Index, Params) ->
     ?FMT("http://~s:~B/internal_solr/~s/entropy_data?~s",
          [Host, Port, Index, mochiweb_util:urlencode(Params)]).
@@ -594,15 +567,11 @@
 -spec write_objs([node()], bucket()) -> ok.
 write_objs(Cluster, Bucket) ->
     lager:info("Writing 1000 objects"),
-<<<<<<< HEAD
     write_objs(Cluster, Bucket, 1000).
 
 write_objs(Cluster, Bucket, NumObjects) ->
     lager:info("Writing ~B objects", [NumObjects]),
     lists:foreach(write_obj(Cluster, Bucket), lists:seq(1, NumObjects)).
-=======
-    lists:foreach(write_obj(Cluster, Bucket), lists:seq(1,1000)).
->>>>>>> 5330183b
 
 -spec write_obj([node()], bucket()) -> fun().
 write_obj(Cluster, Bucket) ->
@@ -615,17 +584,4 @@
             CT = "application/json",
             lager:info("Writing object with bkey ~p [~p]", [{Bucket, Key}, HP]),
             yz_rt:http_put(HP, Bucket, Key, CT, Body)
-<<<<<<< HEAD
-    end.
-=======
-    end.
-
--spec commit([node()], index_name()) -> ok.
-commit(Nodes, Index) ->
-    %% Wait for yokozuna index to trigger, then force a commit
-    timer:sleep(?SOFTCOMMIT),
-    lager:info("Commit search writes to ~s at softcommit (default) ~p",
-               [Index, ?SOFTCOMMIT]),
-    rpc:multicall(Nodes, yz_solr, commit, [Index]),
-    ok.
->>>>>>> 5330183b
+    end.