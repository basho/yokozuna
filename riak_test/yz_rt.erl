-module(yz_rt).
-compile(export_all).
-include_lib("eunit/include/eunit.hrl").
-include("yokozuna.hrl").
-define(YZ_RT_ETS, yz_rt_ets).
-define(YZ_RT_ETS_OPTS, [public, named_table, {write_concurrency, true}]).
-define(NO_BODY, <<>>).
-define(IBROWSE_TIMEOUT, 60000).
-define(SOFTCOMMIT, 1000).

-type host() :: string()|atom().
-type portnum() :: non_neg_integer()|port().
-type method() :: get | post | head | options | put | delete | trace |
                  mkcol | propfind | proppatch | lock | unlock | move | copy.
-type response() :: {ok, string(), [{string(), string()}], string()|binary()} |
                    {error, term()}.
-type json_string() :: atom | string() | binary().

-export_type([host/0, portnum/0]).

%% Copied from rt.erl, would be nice if there was a rt.hrl
-type interface() :: {http, tuple()} | {pb, tuple()}.
-type interfaces() :: [interface()].
-type conn_info() :: [{node(), interfaces()}].
-type prop() :: {atom(), any()}.
-type props() :: [prop()].
-type search_type() :: solr | yokozuna.
-type cluster() :: cluster().

-export_type([prop/0, props/0, cluster/0]).

%% @doc Get {Host, Port} from `Cluster'.
-spec host_port(cluster()) -> {host(), portnum()}.
host_port(Cluster) ->
    hd(host_entries(rt:connection_info(Cluster))).

%% @doc Given a list of protobuff connections, close each one.
%%
%% @see open_pb_conns/1
-spec close_pb_conns([pid()]) -> ok.
close_pb_conns(PBConns) ->
    [riakc_pb_socket:stop(C) || C <- PBConns],
    ok.

%% @doc Prepare a cluster of `NumNodes' nodes using the given `Config', wait for
%% all the nodes to join the cluster, and wait for the yokozuna service to start.
-spec prepare_cluster(NumNodes :: non_neg_integer(), Config :: props())
                     -> cluster().
prepare_cluster(NumNodes, Config) ->
    Nodes = rt:deploy_nodes(NumNodes, Config),
    Cluster = join_all(Nodes),
    wait_for_joins(Cluster),
    rt:wait_for_cluster_service(Cluster, yokozuna),
    Cluster.

-spec connection_info(list()) -> orddict:orddict().
connection_info(Cluster) ->
    CI = orddict:from_list(rt:connection_info(Cluster)),
    SolrInfo = orddict:from_list([{Node, [{solr_http, get_yz_conn_info(Node)}]}
                                  || Node <- Cluster]),
    orddict:merge(fun(_,V1,V2) -> V1 ++ V2 end, CI, SolrInfo).

-spec create_bucket_type(cluster(), binary()) -> ok.
create_bucket_type(Cluster, BucketType) ->
    create_bucket_type(Cluster, BucketType, []).

-spec create_bucket_type(cluster(), binary(), [term()]) -> ok.
create_bucket_type(Cluster, BucketType, Props) ->
    Node = select_random(Cluster),
    rt:create_and_activate_bucket_type(Node, BucketType, Props),
    rt:wait_until_bucket_type_status(BucketType, active, Node),
    rt:wait_until_bucket_type_visible(Cluster, BucketType).

-spec create_indexed_bucket_type(cluster(), binary(), index_name()) -> ok.
create_indexed_bucket_type(Cluster, BucketType, IndexName) ->
    ok = create_index(Cluster, IndexName),
    ok = create_bucket_type(Cluster, BucketType, [{?YZ_INDEX, IndexName}]).

-spec create_indexed_bucket_type(cluster(), binary(), index_name(),
                                 schema_name()) -> ok.
create_indexed_bucket_type(Cluster, BucketType, IndexName, SchemaName) ->
    ok = create_index(Cluster, IndexName, SchemaName),
    ok = create_bucket_type(Cluster, BucketType, [{?YZ_INDEX, IndexName}]).

-spec create_indexed_bucket_type(cluster(), binary(), index_name(),
                                 schema_name(), raw_schema()) -> ok.
create_indexed_bucket_type(Cluster, BucketType, IndexName, SchemaName,
                           RawSchema) ->
    Node = select_random(Cluster),
    Pid = rt:pbc(Node),
    ok = store_schema(Pid, SchemaName, RawSchema),
    ok = wait_for_schema(Cluster, SchemaName),
    ok = create_index(Cluster, IndexName, SchemaName),
    ok = create_bucket_type(Cluster, BucketType, [{?YZ_INDEX, IndexName}]).

-spec create_index(cluster(), index_name()) -> ok.
create_index(Cluster, Index) ->
    Node = select_random(Cluster),
    lager:info("Creating index ~s [~p]", [Index, Node]),
    rpc:call(Node, yz_index, create, [Index]),
    ok = wait_for_index(Cluster, Index).

-spec create_index(cluster(), index_name(), schema_name()) -> ok.
create_index(Cluster, Index, SchemaName) ->
    Node = select_random(Cluster),
    lager:info("Creating index ~s with schema ~s [~p]",
               [Index, SchemaName, Node]),
    rpc:call(Node, yz_index, create, [Index, SchemaName]),
    ok = wait_for_index(Cluster, Index).

-spec create_index(cluster(), index_name(), schema_name(), n()) -> ok.
create_index(Cluster, Index, SchemaName, NVal) ->
    Node = select_random(Cluster),
    lager:info("Creating index ~s with schema ~s and n_val: ~p [~p]",
               [Index, SchemaName, NVal, Node]),
    rpc:call(Node, yz_index, create, [Index, SchemaName, NVal]),
    ok = wait_for_index(Cluster, Index).

-spec create_index_http(cluster(), index_name()) -> ok.
create_index_http(Cluster, Index) ->
    Node = select_random(Cluster),
    HP = hd(host_entries(rt:connection_info([Node]))),
    create_index_http(Cluster, HP, Index).

-spec create_index_http(cluster(), {string(), portnum()}, index_name()) -> ok.
create_index_http(Cluster, HP, Index) ->
    Node = hd(Cluster),
    URL = index_url(HP, Index),
    Headers = [{"content-type", "application/json"}],
    lager:info("create_index ~s [~p]", [Index, Node]),
    {ok, Status, _, _} = http(put, URL, Headers, ?NO_BODY),
    ?assert(Status == "204" orelse Status == "202"),
    ok = wait_for_index(Cluster, Index),
    set_bucket_type_index(Cluster, Index),
    %% TODO: This may no longer be required, as set_bucket_type_index
    %% (above) will ultimately wait for the bucket type to be visible
    %% throughout the cluster
    wait_for_bucket_type(Cluster, Index).

maybe_create_ets() ->
    case ets:info(?YZ_RT_ETS) of
        undefined ->
            ets:new(?YZ_RT_ETS, ?YZ_RT_ETS_OPTS),
            ok;
        _ ->
            ets:delete(?YZ_RT_ETS),
            ets:new(?YZ_RT_ETS, ?YZ_RT_ETS_OPTS),
            ok
    end.

get_call_count(Cluster, MFA) when is_list(Cluster) ->
    case ets:lookup(?YZ_RT_ETS, MFA) of
        [{_,Count}] ->
            Count;
        [] ->
            0
    end.

-spec count_calls(cluster(), {atom(), atom(), non_neg_integer()}) -> ok.
count_calls(Cluster, MFA={M,F,A}) when is_list(Cluster) ->
    lager:info("count all calls to MFA ~p across the cluster ~p",
               [MFA, Cluster]),
    RiakTestNode = node(),
    maybe_create_ets(),
    dbg:tracer(process, {fun trace_count/2, {RiakTestNode, MFA, 0}}),
    [{ok,Node} = dbg:n(Node) || Node <- Cluster],
    dbg:p(all, call),
    dbg:tpl(M, F, A, [{'_', [], [{return_trace}]}]),
    ok.

-spec stop_tracing() -> ok.
stop_tracing() ->
    lager:info("stop all dbg tracing"),
    dbg:stop_clear(),
    ok.

trace_count({trace, _Pid, call, {_M, _F, _A}}, Acc) ->
    Acc;
trace_count({trace, _Pid, return_from, {_M, _F, _}, _Result}, {RTNode, MFA, Count}) ->
    Count2 = Count + 1,
    rpc:call(RTNode, ets, insert, [?YZ_RT_ETS, {MFA, Count2}]),
    {RTNode, MFA, Count2}.

get_count(Resp) ->
    Struct = mochijson2:decode(Resp),
    kvc:path([<<"response">>, <<"numFound">>], Struct).

-spec get_yz_conn_info(node()) -> {string(), string()}.
get_yz_conn_info(Node) ->
    {ok, SolrPort} = rpc:call(Node, application, get_env, [yokozuna, solr_port]),
    %% Currently Yokozuna hardcodes listener to all interfaces
    {"127.0.0.1", SolrPort}.

-spec host_entries(conn_info()) -> [{host(), portnum()}].
host_entries(ClusterConnInfo) ->
    [riak_http(I) || {_,I} <- ClusterConnInfo].

-spec http(method(), string(), list(), binary()|[]) -> response().
http(Method, URL, Headers, Body) ->
    Opts = [],
    ibrowse:send_req(URL, Headers, Method, Body, Opts, ?IBROWSE_TIMEOUT).

-spec http(method(), string(), list(), binary()|[], list()|timeout())
          -> response().
http(Method, URL, Headers, Body, Opts) when is_list(Opts)  ->
    ibrowse:send_req(URL, Headers, Method, Body, Opts, ?IBROWSE_TIMEOUT);
http(Method, URL, Headers, Body, Timeout) when is_integer(Timeout) ->
    Opts = [],
    ibrowse:send_req(URL, Headers, Method, Body, Opts, Timeout).

-spec http(method(), string(), list(), binary()|[], list(), timeout())
          -> response().
http(Method, URL, Headers, Body, Opts, Timeout) when
      is_list(Opts) andalso is_integer(Timeout) ->
    ibrowse:send_req(URL, Headers, Method, Body, Opts, Timeout).

-spec http_put({host(), portnum()}, bucket(), binary()|string(), binary()) -> ok.
http_put(HP, Bucket, Key, Value) ->
    http_put(HP, Bucket, Key, "text/plain", Value).

-spec http_put({host(), portnum()}, bucket(), binary()|string(), string(),
               binary()) -> ok.
http_put({Host, Port}, {BType, BName}, Key, CT, Value) ->
    URL = ?FMT("http://~s:~s/types/~s/buckets/~s/keys/~s",
               [Host, integer_to_list(Port), BType, BName, Key]),
    Opts = [],
    Headers = [{"content-type", CT}],
    {ok, "204", _, _} = ibrowse:send_req(URL, Headers, put, Value, Opts,
                                         ?IBROWSE_TIMEOUT),
    ok.

-spec schema_url({host(), portnum()}, schema_name()) -> string().
schema_url({Host,Port}, Name) ->
    ?FMT("http://~s:~B/search/schema/~s", [Host, Port, Name]).

-spec index_url({host(), portnum()}, index_name()) -> string().
index_url({Host,Port}, Index) ->
    ?FMT("http://~s:~B/search/index/~s", [Host, Port, Index]).
index_url({Host, Port}, Index, Timeout) ->
    ?FMT("http://~s:~B/search/index/~s?timeout=~B", [Host, Port, Index,
                                                     Timeout]).
-spec search_url({host(), portnum()}, index_name()) -> string().
search_url({Host, Port}, Index) ->
    search_url({Host, Port}, Index, "").

-spec search_url({host(), portnum()}, index_name(), string()) -> string().
search_url({Host, Port}, Index, Params) ->
    FmtStr = "http://~s:~B/search/query/~s",
    FmtParams = case Params of
                    "" -> "";
                    _ -> "?" ++ Params
                end,
    ?FMT(FmtStr ++ FmtParams, [Host, Port, Index]).

%% @doc Run basho bench job to load fruit data on `Cluster'.
%%
%% `Cluster' - List of nodes to send requests to.
%%
%% `Bucket' - The bucket name to write data to.
%%
%% `YZBenchDir' - The file path to Yokozuna's `misc/bench' dir.
%%
%% `NumKeys' - The total number of keys to write.  The maximum values
%% is 10 million.
%% `Operations` - Basho Bench operations to run.
-spec load_data(cluster(), bucket(), string(), integer(), [tuple()]) ->
                       timeout |
                       {Status :: integer(), Output :: binary()}.
load_data(Cluster, Bucket, YZBenchDir, NumKeys, Operations) ->
    lager:info("Load data into bucket ~p onto cluster ~p", [Bucket, Cluster]),
    Hosts = host_entries(rt:connection_info(Cluster)),
    KeyGen = {function, yz_driver, fruit_key_val_gen, [NumKeys]},
    Cfg = [{mode,max},
           {duration,7},
           {concurrent, 3},
           {code_paths, [YZBenchDir]},
           {driver, yz_driver},
           {bucket, Bucket},
           {http_conns, Hosts},
           {pb_conns, []},
           {key_generator, KeyGen},
           {operations, Operations},
           {shutdown_on_error, true}],
    File = "load-data",
    write_terms(File, Cfg),
    run_bb(sync, File).

-spec load_data(cluster(), bucket(), string(), integer()) ->
                       timeout |
                       {Status :: integer(), Output :: binary()}.
load_data(Cluster, Bucket, YZBenchDir, NumKeys) ->
    load_data(Cluster, Bucket, YZBenchDir, NumKeys, [{load_fruit, 1}]).

%% @doc Load the BEAM for `Module' across the `Nodes'.  This allows
%% use of higher order functions, defined in a riak test module, on
%% the Riak node.
%%
%% @see yz_mapreduce:collect_results/2
-spec load_module(cluster(), module()) -> ok.
load_module(Nodes, Module) ->
    {Mod, Bin, File} = code:get_object_code(Module),
    {_, []} = rpc:multicall(Nodes, code, load_binary, [Mod, File, Bin]),
    ok.

%% @doc Open a protobuff connection to each node and return the list
%% of connections.
%%
%% @see close_pb_conns/1
-spec open_pb_conns(cluster()) -> [PBConn :: pid()].
open_pb_conns(Cluster) ->
    [begin
         {Host, Port} = riak_pb(CI),
         {ok, PBConn} = riakc_pb_socket:start_link(Host, Port),
         PBConn
     end || {_Node, CI} <- rt:connection_info(Cluster)].

-spec random_keys(pos_integer()) -> [binary()].
random_keys(MaxKey) ->
    random_keys(4 + random:uniform(100), MaxKey).

-spec random_keys(pos_integer(), pos_integer()) -> [binary()].
random_keys(Num, MaxKey) ->
    lists:usort([?INT_TO_BIN(random:uniform(MaxKey))
                 || _ <- lists:seq(1, Num)]).

-spec random_binary(pos_integer()) -> binary().
random_binary(Length) when Length >= 1 ->
    Chars = "abcdefghijklmnopqrstuvwxyz1234567890",
    Value = lists:foldl(fun(_, Acc) ->
            [lists:nth(random:uniform(length(Chars)), Chars)] ++ Acc
        end, [], lists:seq(1, Length)),
    list_to_binary(Value).

-spec riak_http({node(), interfaces()} | interfaces()) -> {host(), portnum()}.
riak_http({_Node, ConnInfo}) ->
    riak_http(ConnInfo);
riak_http(ConnInfo) ->
    proplists:get_value(http, ConnInfo).

-spec riak_pb({node(), interfaces()} | interfaces()) -> {host(), portnum()}.
riak_pb({_Node, ConnInfo}) ->
    riak_pb(ConnInfo);
riak_pb(ConnInfo) ->
    proplists:get_value(pb, ConnInfo).

run_bb(Method, File) ->
    Fun = case Method of
              sync -> cmd;
              async -> spawn_cmd
          end,
    AbsFile = filename:absname(File),
    BB = filename:join([rt_config:get(basho_bench), "basho_bench"]),
    Path = lists:flatten([BB, " -d /tmp/yz-bb-results ", AbsFile]),
    lager:debug("Executing b_b with the following command: ~p", [Path]),
    rt:Fun(Path).

-spec bb_driver_setup() -> {ok, string()} | {error, atom()}.
bb_driver_setup() ->
    YZBenchDir = rt_config:get(yz_dir) ++ "/misc/bench",
    YZDriverSrc = filename:join([YZBenchDir, "src"]),
    YZDriverEbin = filename:join([YZBenchDir, "ebin"]),
    BBDir = rt_config:get(basho_bench),
    clean_dir(YZDriverEbin),
    case build_bb_driver(YZDriverSrc, BBDir, YZDriverEbin) of
        true ->
            {ok, YZBenchDir};
        false ->
            {error, bb_driver_build_failed}
    end.

-spec build_bb_driver(string(), string(), string()) -> boolean().
build_bb_driver(SrcDir, BBDir, OutputDir) ->
    Files = ["yz_driver.erl", "yz_file_terms.erl"],
    Options = [{i, BBDir  ++ "/../"}, {outdir, OutputDir}, debug_info,
               return_errors, return_warnings,
               {parse_transform, lager_transform}],
    BuildRes = [case compile:file(SrcDir ++ "/" ++ File, Options) of
                    {ok,_,_} ->
                        true;
                    Err ->
                        lager:error("Error compiling file ~s ~p", [File, Err]),
                        false
                end
                || File <- Files],
    lists:all(fun(X) -> X end, BuildRes).

clean_dir("/") ->
    lager:info("Sorry, this is a testing tool. Do your own dirty work!"),
    ok;
clean_dir(Dir) ->
    os:cmd(io_lib:format("rm -rf ~s", [Dir])),
    os:cmd(io_lib:format("mkdir -p ~s", [Dir])).

-spec search_expect(node()|cluster(), index_name(), string(), string(),
                    non_neg_integer()) -> ok.
search_expect(NodeOrNodes, Index, Name, Term, Expect) ->
    search_expect(NodeOrNodes, yokozuna, Index, Name, Term, Expect).

-spec search_expect(node()|cluster(), search_type(), index_name(),
                    string(), string(), [string()], non_neg_integer()) -> ok.
search_expect(Nodes, solr, Index, Name0, Term0, Shards, Expect)
  when is_list(Shards), length(Shards) > 0, is_list(Nodes) ->
    Name = quote_unicode(Name0),
    Term = quote_unicode(Term0),
    Node = select_random(Nodes),
    {Host, Port} = solr_hp(Node, Nodes),
    URL = internal_solr_url(Host, Port, Index, Name, Term, Shards),
    lager:info("Run solr search ~s", [URL]),
    Opts = [{response_format, binary}],
    F = fun(_) ->
                {ok, "200", _, R} = ibrowse:send_req(URL, [], get, [], Opts,
                                                     ?IBROWSE_TIMEOUT),
                verify_count(Expect, R)
        end,
    wait_until(Nodes, F);
search_expect(Node, solr=Type, Index, Name, Term, Shards, Expect)
  when is_list(Shards), length(Shards) > 0 ->
    search_expect([Node], Type, Index, Name, Term, Shards, Expect).

-spec search_expect(node()|cluster(), search_type(), index_name(),
                    string(), string(), non_neg_integer()) -> ok.
search_expect(Nodes, solr=Type, Index, Name, Term, Expect) when is_list(Nodes) ->
    Node = select_random(Nodes),
    HP = solr_hp(Node, Nodes),

    %% F could actually be returned in a shared fun, but w/ so much arity,
    %% just using it twice makes sense.
    F = fun(_) ->
                {ok, "200", _, R} = search(Type, HP, Index, Name, Term),
                verify_count(Expect, R)
        end,

    wait_until(Nodes, F);
search_expect(Nodes, yokozuna=Type, Index, Name, Term, Expect)
  when is_list(Nodes) ->
    HP = hd(host_entries(rt:connection_info(Nodes))),

    F = fun(_) ->
                {ok, "200", _, R} = search(Type, HP, Index, Name, Term),
                verify_count(Expect, R)
        end,

    wait_until(Nodes, F);
search_expect(Node, Type, Index, Name, Term, Expect) ->
    search_expect([Node], Type, Index, Name, Term, Expect).

search(HP, Index, Name, Term) ->
    search(HP, Index, Name, Term, "").

search({Host, Port}, Index, Name, Term, Params) ->
    search(yokozuna, {Host, Port}, Index, Name, Term, Params);
search(Type, {Host, Port}, Index, Name, Term) when is_integer(Port) ->
    search(Type, {Host, integer_to_list(Port)}, Index, Name, Term);
search(Type, {Host, Port}, Index, Name, Term) ->
    search(Type, {Host, Port}, Index, Name, Term, "").
search(Type, {Host, Port}, Index, Name0, Term0, Params0) ->
    search(Type, {Host, Port}, Index, Name0, Term0, Params0, true).
search(Type, {Host, Port}, Index, Name0, Term0, Params0, Noisy) when is_integer(Port)->
    search(Type, {Host, integer_to_list(Port)}, Index, Name0, Term0, Params0, Noisy);
search(Type, {Host, Port}, Index, Name0, Term0, Params0, Noisy) ->
    Name = quote_unicode(Name0),
    Term = quote_unicode(Term0),
    Params = "q=" ++ Name ++ ":" ++ Term ++ "&wt=json&" ++
             urlencode_params(Params0),
    URL = case Type of
              solr ->
                  ?FMT("http://~s:~s/internal_solr/~s/select?~s",
                       [Host, Port, Index, Params]);
              yokozuna ->
                  search_url({Host, integer_portnum(Port)}, Index, Params)
          end,
    ?IF(Noisy, lager:info("Run search ~s", [URL])),
    Opts = [{response_format, binary}],
    ibrowse:send_req(URL, [], get, [], Opts, ?IBROWSE_TIMEOUT).

integer_portnum(Port) when is_integer(Port) ->
    Port;
integer_portnum(Port) when is_list(Port) ->
    list_to_integer(Port).

%% @doc Encodes the proplist argument as a URL query string. If the argument
%% is not a proplist, this function assumes that it is already a URL-encoded
%% string and returns it unmodified.
-spec urlencode_params([proplists:property()] | string()) -> string().
urlencode_params([{_Key, _Value}|_Rest] = Params) ->
    mochiweb_util:urlencode(Params);
urlencode_params(String) ->
    String.

quote_unicode(Value) ->
    mochiweb_util:quote_plus(binary_to_list(unicode:characters_to_binary(Value))).

select_random(List) ->
    Length = length(List),
    Idx = random:uniform(Length),
    lists:nth(Idx, List).

%% @doc Associate the `Index' with the `Bucket', sending the request
%% to `Node'.
-spec set_index(node(), bucket(), index_name()) -> ok | {error, any()}.
set_index(Node, Bucket, Index) ->
    Props = [{?YZ_INDEX, Index}],
    set_bucket_props(Node, Bucket, Props).

-spec set_index(node(), bucket(), index_name(), n()) -> ok | {error, any()}.
set_index(Node, Bucket, Index, NVal) ->
    Props = [{?YZ_INDEX, Index}, {n_val, NVal}],
    set_bucket_props(Node, Bucket, Props).

-spec set_bucket_props(node(), bucket(), props()) -> ok | {error, any()}.
set_bucket_props(Node, Bucket, Props) ->
    rpc:call(Node, riak_core_bucket, set_bucket, [Bucket, Props]).

-spec remove_index(node(), binary()) -> ok.
remove_index(Node, BucketType) ->
    lager:info("Remove index from bucket type ~s [~p]", [BucketType, Node]),
    Props = [{?YZ_INDEX, ?YZ_INDEX_TOMBSTONE}],
    ok = rpc:call(Node, riak_core_bucket_type, update, [BucketType, Props]).

<<<<<<< HEAD
set_bucket_type_index(Node, BucketType) ->
    set_bucket_type_index(Node, BucketType, BucketType).

set_bucket_type_index(Node, BucketType, Index) ->
    lager:info("Set bucket type ~s index to ~s [~p]", [BucketType, Index, Node]),
    create_bucket_type(Node, BucketType, [{?YZ_INDEX, Index}]).

set_bucket_type_index(Node, BucketType, Index, NVal) when is_integer(NVal) ->
    set_bucket_type_index(Node, BucketType, Index, [{n_val, NVal}]);
set_bucket_type_index(Node, BucketType, Index, Props) ->
    lager:info("Set bucket type ~s index to ~s [~p]", [BucketType, Index, Node]),
    create_bucket_type(Node, BucketType, [{?YZ_INDEX, Index} | Props]).

=======
-spec set_bucket_type_index(cluster(), binary()) -> ok.
set_bucket_type_index(Cluster, BucketType) ->
    set_bucket_type_index(Cluster, BucketType, BucketType).

-spec set_bucket_type_index(cluster(), binary(), index_name()) -> ok.
set_bucket_type_index(Cluster, BucketType, Index) ->
    lager:info("Set bucket type ~s index to ~s ~p", [BucketType, Index, Cluster]),
    create_bucket_type(Cluster, BucketType, [{?YZ_INDEX, Index}]).

-spec set_bucket_type_index(cluster(), binary(), index_name(), non_neg_integer()) -> ok.
set_bucket_type_index(Cluster, BucketType, Index, NVal) ->
    lager:info("Set bucket type ~s index to ~s ~p", [BucketType, Index, Cluster]),
    create_bucket_type(Cluster, BucketType, [{?YZ_INDEX, Index},{n_val,NVal}]).

%%TODO: consolidate this with create_index_bucket_type if possible
-spec create_indexed_bucket(pid(),
                            cluster(),
                            {binary(), binary()},
                            index_name()) -> ok.
create_indexed_bucket(PBConn, Cluster, Bucket, Index) ->
    create_indexed_bucket(PBConn, Cluster, Bucket, Index, 1).

-spec create_indexed_bucket(pid(),
    cluster(),
    {binary(), binary()},
    index_name(),
    pos_integer()) -> ok.
create_indexed_bucket(PBConn, Cluster, {BType, _Bucket}, Index, NVal) ->
    ok = riakc_pb_socket:create_search_index(PBConn, Index, <<>>, [{n_val, NVal}]),
    ok = set_bucket_type_index(Cluster, BType, Index, NVal).

-spec solr_http({node(), orddict:orddict()}) -> {host(), portnum()}.
>>>>>>> ec00cee7
solr_http({_Node, ConnInfo}) ->
    solr_http(ConnInfo);
solr_http(ConnInfo) ->
    proplists:get_value(solr_http, ConnInfo).

%% @doc Store the schema under `Name' using the protobuff `PB'
%% connection.
-spec store_schema(pid(), schema_name(), raw_schema()) -> ok.
store_schema(PBConn, Name, Raw) ->
    lager:info("Storing schema ~s", [Name]),
    ?assertEqual(ok, riakc_pb_socket:create_search_schema(PBConn, Name, Raw)),
    ok.

%% @doc Wait for all AAE trees to be built.
-spec wait_for_all_trees(cluster()) -> ok.
wait_for_all_trees(Cluster) ->
    F = fun(Node) ->
                lager:info("Check if all trees built for node ~p", [Node]),
                Info = rpc:call(Node, yz_kv, compute_tree_info, []),
                NotBuilt = [X || {_,undefined}=X <- Info],
                NotBuilt == []
        end,
    wait_until(Cluster, F),
    ok.

wait_for_bucket_type(Cluster, BucketType) ->
    F = fun(Node) ->
                {Host, Port} = riak_pb(hd(rt:connection_info([Node]))),
                {ok, PBConn} = riakc_pb_socket:start_link(Host, Port),
                R = riakc_pb_socket:get_bucket_type(PBConn, BucketType),
                case R of
                    {ok,_} -> true;
                    _ -> false
                end
        end,
    wait_until(Cluster, F),
    ok.

-spec wait_for_full_exchange_round(cluster()) -> ok.
wait_for_full_exchange_round(Cluster) ->
    wait_for_full_exchange_round(Cluster, erlang:now()).

%% @doc Wait for a full exchange round since `Timestamp'.  This means
%% that all `{Idx,N}' for all partitions must have exchanged after
%% `Timestamp'.
-spec wait_for_full_exchange_round(cluster(), timestamp()) -> ok.
wait_for_full_exchange_round(Cluster, Timestamp) ->
    lager:info("wait for full AAE exchange round on cluster ~p", [Cluster]),
    MoreRecent =
        fun({_Idx, _, undefined, _RepairStats}) ->
                false;
           ({_Idx, _, AllExchangedTime, _RepairStats}) ->
                AllExchangedTime > Timestamp
        end,
    AllExchanged =
        fun(Node) ->
                Exchanges = rpc:call(Node, yz_kv, compute_exchange_info, []),
                {_Recent, WaitingFor1} = lists:partition(MoreRecent, Exchanges),
                WaitingFor2 = [element(1,X) || X <- WaitingFor1],
                lager:info("Still waiting for AAE of ~p ~p", [Node, WaitingFor2]),
                [] == WaitingFor2
        end,
    wait_until(Cluster, AllExchanged),
    ok.

%% @see wait_for_schema/3
wait_for_schema(Cluster, Name) ->
    wait_for_schema(Cluster, Name, ignore).

%% @doc Wait for the schema `Name' to be read by all nodes in
%% `Cluster' before returning.  If `Content' is binary data when
%% verify the schema bytes exactly match `Content'.
-spec wait_for_schema(cluster(), schema_name(), ignore | raw_schema()) -> ok.
wait_for_schema(Cluster, Name, Content) ->
    F = fun(Node) ->
                lager:info("Attempt to read schema ~s from node ~p", [Name, Node]),
                {Host, Port} = riak_pb(hd(rt:connection_info([Node]))),
                {ok, PBConn} = riakc_pb_socket:start_link(Host, Port),
                R = riakc_pb_socket:get_search_schema(PBConn, Name),
                riakc_pb_socket:stop(PBConn),
                case R of
                    {ok, PL} ->
                        case Content of
                            ignore ->
                                Name == proplists:get_value(name, PL);
                            _ ->
                                (Name == proplists:get_value(name, PL)) and
                                    (Content == proplists:get_value(content, PL))
                        end;
                    _ ->
                        false
                end
        end,
    wait_until(Cluster, F),
    ok.

-spec verify_count(non_neg_integer(), json_string()) -> boolean().
verify_count(Expected, Resp) ->
    Count = get_count(Resp),
    lager:info("E: ~p, A: ~p", [Expected, Count]),
<<<<<<< HEAD
    Expected =:= get_count(Resp).
=======
    Expected =:= Count.

-spec verify_num_match(cluster(), index_name(), non_neg_integer()) -> ok.
verify_num_match(Cluster, Index, Num) ->
    verify_num_match(yokozuna, Cluster, Index, Num).
verify_num_match(Type, Cluster, Index, Num) ->
    if Type =:= solr ->
            Shards = [{N, node_solr_port(N)} || N <- Cluster],
            search_expect(Cluster, Type, Index, "*", "*", Shards,
                                Num);
       true ->
            search_expect(Cluster, Type, Index, "*", "*", Num)
    end.
>>>>>>> ec00cee7

-spec wait_for_index(list(), index_name()) -> ok.
wait_for_index(Cluster, Index) ->
    IsIndexUp =
        fun(Node) ->
                lager:info("Waiting for index ~s to be avaiable on node ~p",
                           [Index, Node]),
                rpc:call(Node, yz_index, exists, [Index])
        end,
    wait_until(Cluster, IsIndexUp),
    ok.

join_all(Nodes) ->
    [NodeA|Others] = Nodes,
    [rt:join(Node, NodeA) || Node <- Others],
    Nodes.

wait_for_joins(Cluster) ->
    lager:info("Waiting for ownership handoff to finish"),
    rt:wait_until_nodes_ready(Cluster),
    rt:wait_until_no_pending_changes(Cluster).

write_terms(File, Terms) ->
    {ok, IO} = file:open(File, [write]),
    [io:fwrite(IO, "~p.~n", [T]) || T <- Terms],
    file:close(IO).

%% @doc Wrapper around `rt:wait_until' to verify `F' against multiple
%%      nodes.  The function `F' is passed one of the `Nodes' as
%%      argument and must return a `boolean()' delcaring whether the
%%      success condition has been met or not.
-spec wait_until(cluster(), fun((node()) -> boolean())) -> ok.
wait_until(Nodes, F) ->
    [?assertEqual(ok, rt:wait_until(Node, F)) || Node <- Nodes],
    ok.

-spec node_solr_port(node()) -> port().
node_solr_port(Node) ->
    {ok, P} = riak_core_util:safe_rpc(Node, application, get_env,
                                      [yokozuna, solr_port]),
    P.

-spec internal_solr_url(host(), portnum(), index_name()) -> string().
internal_solr_url(Host, Port, Index) ->
    ?FMT("http://~s:~B/internal_solr/~s", [Host, Port, Index]).

-spec internal_solr_url(host(), portnum(), index_name(), [{host(), portnum()}])
                   -> string().
internal_solr_url(Host, Port, Index, Shards) ->
    internal_solr_url(Host, Port, Index, <<"*">>, <<"*">>, Shards).

-spec internal_solr_url(host(), portnum(), index_name(), binary()|string(),
                        binary()|string(), [{host(), portnum()}]) -> string().
internal_solr_url(Host, Port, Index, Name, Term, Shards) ->
    Ss = [internal_solr_url(Host, ShardPort, Index)
          || {_, ShardPort} <- Shards],
    ?FMT("http://~s:~B/internal_solr/~s/select?wt=json&q=~s:~s&shards=~s",
         [Host, Port, Index, Name, Term, string:join(Ss, ",")]).

entropy_data_url({Host, Port}, Index, Params) ->
    ?FMT("http://~s:~B/internal_solr/~s/entropy_data?~s",
         [Host, Port, Index, mochiweb_util:urlencode(Params)]).

-spec merge_config(proplist(), proplist()) -> proplist().
merge_config(Change, Base) ->
    lists:ukeymerge(1, lists:keysort(1, Change), lists:keysort(1, Base)).

-spec write_objs(cluster(), bucket()) -> ok.
write_objs(Cluster, Bucket) ->
    write_objs(Cluster, Bucket, 1000).

-spec write_objs([node()], bucket(), pos_integer()) -> ok.
write_objs(Cluster, Bucket, Count) ->
    write_objs(Cluster, Bucket, 1, Count).

-spec write_objs([node()], bucket(), pos_integer(), pos_integer()) -> ok.
write_objs(Cluster, Bucket, StartIndex, Count) ->
    lager:info("Writing ~p objects", [Count]),
    lists:foreach(write_obj(Cluster, Bucket), lists:seq(StartIndex,
                                                        StartIndex + Count - 1)).

write_objs_parallel(Cluster, Bucket, Count, NumWorkers) ->
    write_objs_parallel(Cluster, Bucket, 1, Count, NumWorkers).

write_objs_parallel(Cluster, Bucket, StartIndex, Count, NumWorkers) ->
    lager:info("Parallel writing ~p objects from ~p using ~p workers",
               [Count, StartIndex, NumWorkers]),
    ObjsPerWorker = Count div NumWorkers,
    rt:pmap(
      fun(WorkerIdx) ->
              WorkerStartIndex = StartIndex + (WorkerIdx - 1) * ObjsPerWorker,
              write_objs(Cluster, Bucket, WorkerStartIndex, ObjsPerWorker)
      end,
      lists:seq(1, NumWorkers)).

-spec write_obj(cluster(), bucket()) -> fun().
write_obj(Cluster, Bucket) ->
    fun(N) ->
            PL = [{name_s,<<"yokozuna">>}, {num_i,N}],
            Key = list_to_binary(io_lib:format("key_~B", [N])),
            Body = mochijson2:encode(PL),
            HP = select_random(host_entries(rt:connection_info(Cluster))),
            CT = "application/json",
            lager:info("Writing object with bkey ~p [~p]", [{Bucket, Key}, HP]),
            http_put(HP, Bucket, Key, CT, Body)
    end.

-spec commit(cluster(), index_name()) -> ok.
commit(Nodes, Index) ->
    %% Wait for yokozuna index to trigger, then force a commit
    timer:sleep(?SOFTCOMMIT),
    lager:info("Commit search writes to ~s at softcommit (default) ~p",
               [Index, ?SOFTCOMMIT]),
    rpc:multicall(Nodes, yz_solr, commit, [Index]),
    ok.

<<<<<<< HEAD
entropy_data_url({Host, Port}, Index, Params) ->
    ?FMT("http://~s:~B/internal_solr/~s/entropy_data?~s",
         [Host, Port, Index, mochiweb_util:urlencode(Params)]).

-spec merge_config(proplist(), proplist()) -> proplist().
merge_config(Change, Base) ->
    lists:ukeymerge(1, lists:keysort(1, Change), lists:keysort(1, Base)).

-spec write_objs([node()], bucket()) -> ok.
write_objs(Cluster, Bucket) ->
    lager:info("Writing 1000 objects"),
    write_objs(Cluster, Bucket, 1000).

write_objs(Cluster, Bucket, NumObjects) ->
    lager:info("Writing ~B objects", [NumObjects]),
    lists:foreach(write_obj(Cluster, Bucket), lists:seq(1, NumObjects)).

-spec write_obj([node()], bucket()) -> fun().
write_obj(Cluster, Bucket) ->
    fun(N) ->
            PL = [{name_s,<<"yokozuna">>}, {num_i,N}],
            Key = list_to_binary(io_lib:format("key_~B", [N])),
            Body = mochijson2:encode(PL),
            HP = yz_rt:select_random(yz_rt:host_entries(rt:connection_info(
                                                          Cluster))),
            CT = "application/json",
            lager:info("Writing object with bkey ~p [~p]", [{Bucket, Key}, HP]),
            yz_rt:http_put(HP, Bucket, Key, CT, Body)
    end.
=======
-spec drain_solrqs(node() | cluster()) -> ok.
drain_solrqs(Cluster) when is_list(Cluster) ->
    [drain_solrqs(Node) || Node <- Cluster];
drain_solrqs(Node) ->
    rpc:call(Node, yz_solrq_drain_mgr, drain, []),
    ok.

-spec load_intercept_code(node() | cluster()) -> ok.
load_intercept_code(Cluster) when is_list(Cluster) ->
    [load_intercept_code(Node) || Node <- Cluster];
load_intercept_code(Node) ->
    CodePath = filename:join([rt_config:get(yz_dir),
                              "riak_test",
                              "intercepts",
                              "*.erl"]),
    rt_intercept:load_code(Node, [CodePath]).

-spec rolling_upgrade(cluster() | node(),
                      current | previous | legacy,
                      UpgradeConfig :: props(),
                      WaitForServices :: [atom()]) -> ok.
rolling_upgrade(Cluster, Version, UpgradeConfig, WaitForServices)
  when is_list(Cluster) ->
    lager:info("Perform rolling upgrade on cluster ~p", [Cluster]),
    [rolling_upgrade(Node, Version, UpgradeConfig, WaitForServices)
     || Node <- Cluster],
    ok;
rolling_upgrade(Node, Version, UpgradeConfig, WaitForServices) ->
    rt:upgrade(Node, Version, UpgradeConfig),
    [rt:wait_for_service(Node, Service) || Service <- WaitForServices],
    ok.

-spec setup_drain_intercepts(cluster()) -> ok.
setup_drain_intercepts(Cluster) ->
    [load_intercept_code(Node) || Node <- Cluster],
    [rt_intercept:add(
        N,
        {yz_solrq_drain_mgr, [{{drain, 1}, delay_drain}]}
    ) || N <- Cluster],
    ok.

-spec expire_aae_trees(cluster()) -> [ok].
expire_aae_trees(Cluster) ->
    lager:info("Expiring YZ AAE trees across cluster"),
    [ok = rpc:call(Node, yz_entropy_mgr, expire_trees, []) || Node <- Cluster].

-spec clear_aae_trees(cluster()) -> [ok].
clear_aae_trees(Cluster) ->
    lager:info("Clearing YZ AAE trees across cluster"),
    [ok = rpc:call(Node, yz_entropy_mgr, clear_trees, []) || Node <- Cluster].

-spec expire_kv_trees(cluster()) -> [ok].
expire_kv_trees(Cluster) ->
    lager:info("Expiring KV AAE trees across cluster"),
    [ok = rpc:call(Node, riak_kv_entropy_manager, expire_trees, []) || Node <- Cluster].

-spec clear_kv_trees(cluster()) -> [ok].
clear_kv_trees(Cluster) ->
    lager:info("Clearing KV AAE trees across cluster"),
    [ok = rpc:call(Node, riak_kv_entropy_manager, clear_trees, []) || Node <- Cluster].

-spec set_index(cluster(), index_name(), solrq_batch_min(), solrq_batch_max(),
    solrq_batch_flush_interval()) -> {[any()],[atom()]}.
set_index(Cluster, Index, Min, Max, DelayMsMax) ->
    rpc:multicall(Cluster, yz_solrq, set_index, [Index, Min, Max, DelayMsMax]).

-spec set_hwm(cluster(), pos_integer()) -> {[any()],[atom()]}.
set_hwm(Cluster, Hwm) ->
    rpc:multicall(Cluster, yz_solrq, set_hwm, [Hwm]).

-spec set_purge_strategy(cluster(), purge_strategy()) -> {[any()],[atom()]}.
set_purge_strategy(Cluster, PurgeStrategy) ->
    rpc:multicall(Cluster, yz_solrq, set_purge_strategy, [PurgeStrategy]).

-spec wait_until_fuses_blown(node() | cluster(), solrq_id(), [index_name()]) ->
    ok | [ok].
wait_until_fuses_blown(Cluster, SolrqId, Indices) when is_list(Cluster) ->
    [wait_until_fuses_blown(Node, SolrqId, Indices) || Node <- Cluster];
wait_until_fuses_blown(Node, SolrqId, Indices) ->
    F = fun({Index, IndexQ}) ->
        lager:info("Waiting for fuse to blow for index ~p", [{Index, IndexQ}]),
        proplists:get_value(fuse_blown, IndexQ)
        end,
    check_fuse_status(Node, SolrqId, Indices, F).

-spec wait_until_fuses_reset(node() | cluster(), module(), [index_name()]) ->
    ok | [ok].
wait_until_fuses_reset(Cluster, SolrqId, Indices) when is_list(Cluster) ->
    [wait_until_fuses_reset(Node, SolrqId, Indices) || Node <- Cluster];
wait_until_fuses_reset(Node, SolrqId, Indices) ->
    F = fun({Index, IndexQ}) ->
        lager:info("Waiting for fuse to reset for index ~p", [{Index, IndexQ}]),
        not proplists:get_value(fuse_blown, IndexQ)
        end,
    check_fuse_status(Node, SolrqId, Indices, F).

%% @private
check_fuse_status(Node, SolrqId, Indices, FuseCheckFunction) ->
    F = fun(N) ->
        Solrqs = rpc:call(N, yz_solrq, status, []),
        Solrq = proplists:get_value(SolrqId, Solrqs),
        IndexQs = proplists:get_value(indexqs, Solrq),
        MatchingIndexQs = lists:filter(
            FuseCheckFunction,
            IndexQs
        ),
        MatchingIndices = [Index || {Index, _IndexQ} <- MatchingIndexQs],
        sets:is_subset(sets:from_list(Indices), sets:from_list(MatchingIndices))
        end,
    wait_until([Node], F).

-spec intercept_index_batch(node() | cluster(), module()) -> ok | [ok].
intercept_index_batch(Cluster, Intercept) ->
    add_intercept(
        Cluster,
        yz_solr, index_batch, 2, Intercept).

-spec add_intercept(node() | cluster(), module(), atom(), non_neg_integer(), module()) -> ok | [ok].
add_intercept(Cluster, Module, Function, Arity, Intercept) when is_list(Cluster) ->
    [add_intercept(Node, Module, Function, Arity, Intercept) || Node <- Cluster];
add_intercept(Node, Module, Function, Arity, Intercept) ->
    rt_intercept:add(
        Node,
        {Module, [{{Function, Arity}, Intercept}]}).

-spec set_yz_aae_mode(node() | cluster(), automatic | manual) -> ok | [ok].
set_yz_aae_mode(Cluster, Mode) when is_list(Cluster) ->
    [set_yz_aae_mode(Node, Mode) || Node <- Cluster];
set_yz_aae_mode(Node, Mode) ->
    rpc:call(Node, yz_entropy_mgr, set_mode, [Mode]).

%% @doc Generate `SeqMax' keys. Yokozuna supports only UTF-8 compatible keys.
-spec gen_keys(pos_integer()) -> [binary()].
gen_keys(SeqMax) ->
    [<<N:64/integer>> || N <- lists:seq(1, SeqMax),
                         not lists:any(
                               fun(E) -> E > 127 end,
                               binary_to_list(<<N:64/integer>>))].

-spec check_stat_values(
    proplists:proplist() | {error, Reason :: term()},
    [{StatName::atom(), LHS::term(), Comparator::atom(), RHS::term()}])
        -> boolean().
check_stat_values(Stats, Pairs) ->
    lager:info("STATS: ~p", [Stats]),
    lager:info("Pairs: ~p", [Pairs]),
    StillWaiting = [S || S = {_, Value, Cmp, Arg} <- Pairs,
        not (erlang:Cmp(Value, Arg))],
    case StillWaiting of
        [] ->
            true;
        _ ->
            lager:info("Waiting for stats: ~p", [StillWaiting]),
            false
    end.

-spec solr_hp(node(), cluster()) -> {host(), portnum()}.
solr_hp(Node, Cluster) ->
    CI = connection_info(Cluster),
    solr_http(proplists:get_value(Node, CI)).

-spec reset_stats(cluster()) -> [[{list(), ok | {error, any()}}]].
reset_stats(Cluster) ->
    [rpc:call(Node, yz_stat, reset, []) || Node <- Cluster].
>>>>>>> ec00cee7
<|MERGE_RESOLUTION|>--- conflicted
+++ resolved
@@ -517,21 +517,6 @@
     Props = [{?YZ_INDEX, ?YZ_INDEX_TOMBSTONE}],
     ok = rpc:call(Node, riak_core_bucket_type, update, [BucketType, Props]).
 
-<<<<<<< HEAD
-set_bucket_type_index(Node, BucketType) ->
-    set_bucket_type_index(Node, BucketType, BucketType).
-
-set_bucket_type_index(Node, BucketType, Index) ->
-    lager:info("Set bucket type ~s index to ~s [~p]", [BucketType, Index, Node]),
-    create_bucket_type(Node, BucketType, [{?YZ_INDEX, Index}]).
-
-set_bucket_type_index(Node, BucketType, Index, NVal) when is_integer(NVal) ->
-    set_bucket_type_index(Node, BucketType, Index, [{n_val, NVal}]);
-set_bucket_type_index(Node, BucketType, Index, Props) ->
-    lager:info("Set bucket type ~s index to ~s [~p]", [BucketType, Index, Node]),
-    create_bucket_type(Node, BucketType, [{?YZ_INDEX, Index} | Props]).
-
-=======
 -spec set_bucket_type_index(cluster(), binary()) -> ok.
 set_bucket_type_index(Cluster, BucketType) ->
     set_bucket_type_index(Cluster, BucketType, BucketType).
@@ -564,7 +549,6 @@
     ok = set_bucket_type_index(Cluster, BType, Index, NVal).
 
 -spec solr_http({node(), orddict:orddict()}) -> {host(), portnum()}.
->>>>>>> ec00cee7
 solr_http({_Node, ConnInfo}) ->
     solr_http(ConnInfo);
 solr_http(ConnInfo) ->
@@ -665,9 +649,6 @@
 verify_count(Expected, Resp) ->
     Count = get_count(Resp),
     lager:info("E: ~p, A: ~p", [Expected, Count]),
-<<<<<<< HEAD
-    Expected =:= get_count(Resp).
-=======
     Expected =:= Count.
 
 -spec verify_num_match(cluster(), index_name(), non_neg_integer()) -> ok.
@@ -681,7 +662,6 @@
        true ->
             search_expect(Cluster, Type, Index, "*", "*", Num)
     end.
->>>>>>> ec00cee7
 
 -spec wait_for_index(list(), index_name()) -> ok.
 wait_for_index(Cluster, Index) ->
@@ -798,37 +778,6 @@
     rpc:multicall(Nodes, yz_solr, commit, [Index]),
     ok.
 
-<<<<<<< HEAD
-entropy_data_url({Host, Port}, Index, Params) ->
-    ?FMT("http://~s:~B/internal_solr/~s/entropy_data?~s",
-         [Host, Port, Index, mochiweb_util:urlencode(Params)]).
-
--spec merge_config(proplist(), proplist()) -> proplist().
-merge_config(Change, Base) ->
-    lists:ukeymerge(1, lists:keysort(1, Change), lists:keysort(1, Base)).
-
--spec write_objs([node()], bucket()) -> ok.
-write_objs(Cluster, Bucket) ->
-    lager:info("Writing 1000 objects"),
-    write_objs(Cluster, Bucket, 1000).
-
-write_objs(Cluster, Bucket, NumObjects) ->
-    lager:info("Writing ~B objects", [NumObjects]),
-    lists:foreach(write_obj(Cluster, Bucket), lists:seq(1, NumObjects)).
-
--spec write_obj([node()], bucket()) -> fun().
-write_obj(Cluster, Bucket) ->
-    fun(N) ->
-            PL = [{name_s,<<"yokozuna">>}, {num_i,N}],
-            Key = list_to_binary(io_lib:format("key_~B", [N])),
-            Body = mochijson2:encode(PL),
-            HP = yz_rt:select_random(yz_rt:host_entries(rt:connection_info(
-                                                          Cluster))),
-            CT = "application/json",
-            lager:info("Writing object with bkey ~p [~p]", [{Bucket, Key}, HP]),
-            yz_rt:http_put(HP, Bucket, Key, CT, Body)
-    end.
-=======
 -spec drain_solrqs(node() | cluster()) -> ok.
 drain_solrqs(Cluster) when is_list(Cluster) ->
     [drain_solrqs(Node) || Node <- Cluster];
@@ -992,5 +941,4 @@
 
 -spec reset_stats(cluster()) -> [[{list(), ok | {error, any()}}]].
 reset_stats(Cluster) ->
-    [rpc:call(Node, yz_stat, reset, []) || Node <- Cluster].
->>>>>>> ec00cee7
+    [rpc:call(Node, yz_stat, reset, []) || Node <- Cluster].