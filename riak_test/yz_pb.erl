%% @doc Test the index adminstration API in various ways.
-module(yz_pb).
-compile(export_all).
-include_lib("eunit/include/eunit.hrl").
-include_lib("riak_pb/include/riak_kv_pb.hrl").
-include_lib("riak_pb/include/riak_yokozuna_pb.hrl").
-include("yokozuna.hrl").

-define(FMT(S, Args), lists:flatten(io_lib:format(S, Args))).
-define(NO_HEADERS, []).
-define(NO_BODY, <<>>).
-define(CFG, [{yokozuna, [{enabled, true}]}]).

-define(SCHEMA_CONTENT, <<"<?xml version=\"1.0\" encoding=\"UTF-8\" ?>
<schema name=\"test\" version=\"1.5\">
<fields>
   <field name=\"_yz_id\" type=\"_yz_str\" indexed=\"true\" stored=\"true\" required=\"true\" />
   <field name=\"_yz_ed\" type=\"_yz_str\" indexed=\"true\" stored=\"true\"/>
   <field name=\"_yz_pn\" type=\"_yz_str\" indexed=\"true\" stored=\"true\"/>
   <field name=\"_yz_fpn\" type=\"_yz_str\" indexed=\"true\" stored=\"true\"/>
   <field name=\"_yz_vtag\" type=\"_yz_str\" indexed=\"true\" stored=\"true\"/>
   <field name=\"_yz_node\" type=\"_yz_str\" indexed=\"true\" stored=\"true\"/>
   <field name=\"_yz_rk\" type=\"_yz_str\" indexed=\"true\" stored=\"true\"/>
   <field name=\"_yz_rb\" type=\"_yz_str\" indexed=\"true\" stored=\"true\"/>
</fields>
<uniqueKey>_yz_id</uniqueKey>
<types>
    <fieldType name=\"_yz_str\" class=\"solr.StrField\" sortMissingLast=\"true\" />
</types>
</schema>">>).

confirm() ->
    YZBenchDir = rt_config:get_os_env("YZ_BENCH_DIR"),
    code:add_path(filename:join([YZBenchDir, "ebin"])),
    random:seed(now()),
    Cluster = rt:build_cluster(4, ?CFG),
    rt:wait_for_cluster_service(Cluster, yokozuna),
    confirm_admin_schema(Cluster),
    confirm_admin_index(Cluster),
    confirm_basic_search(Cluster),
    confirm_encoded_search(Cluster),
    confirm_multivalued_field(Cluster),
    pass.

select_random(List) ->
    Length = length(List),
    Idx = random:uniform(Length),
    lists:nth(Idx, List).

host_entries(ClusterConnInfo) ->
    [proplists:get_value(http, I) || {_,I} <- ClusterConnInfo].

schema_url({Host,Port}, Name) ->
    ?FMT("http://~s:~B/yz/schema/~s", [Host, Port, Name]).

index_url({Host,Port}, Index) ->
    ?FMT("http://~s:~B/yz/index/~s", [Host, Port, Index]).

bucket_url({Host,Port}, Bucket, Key) ->
    ?FMT("http://~s:~B/buckets/~s/keys/~s", [Host, Port, Bucket, Key]).

http(Method, URL, Headers, Body) ->
    Opts = [],
    ibrowse:send_req(URL, Headers, Method, Body, Opts).

create_index(Cluster, Index, Bucket) ->
    Node = select_random(Cluster),
    [{Host, Port}] = host_entries(rt:connection_info([Node])),
    lager:info("create_index ~s for bucket ~s [~p]", [Index, Bucket, {Host, Port}]),
    {ok, Pid} = riakc_pb_socket:start_link(Host, (Port-1)),
    %% set index in props with the same name as the bucket
    ?assertEqual(ok, riakc_pb_socket:create_search_index(Pid, Index)),
    % Add the index to the bucket props
    yz_rt:set_index(Node, Index, Bucket),
    yz_rt:wait_for_index(Cluster, Index),
    %% Check that the index exists
    {ok, IndexData} = riakc_pb_socket:get_search_index(Pid, Index),
    ?assertEqual([{index,Index},{schema,?YZ_DEFAULT_SCHEMA_NAME}], IndexData),
    riakc_pb_socket:stop(Pid),
    ok.

store_and_search(Cluster, Bucket, Key, Body, Search, Params) ->
    store_and_search(Cluster, Bucket, Key, Body, "text/plain", Search, Params).

store_and_search(Cluster, Bucket, Key, Body, CT, Search, Params) ->
    {Host, Port} = select_random(host_entries(rt:connection_info(Cluster))),
    URL = bucket_url({Host, Port}, Bucket, Key),
    lager:info("Storing to bucket ~s", [URL]),
    %% populate a value
    {ok, "204", _, _} = ibrowse:send_req(URL, [{"Content-Type", CT}], put, Body),
    {ok, Pid} = riakc_pb_socket:start_link(Host, (Port-1)),
    F = fun(_) ->
        lager:info("Search for ~s [~p:~p]", [Search, Host, Port]),
        {ok,{search_results,R,Score,Found}} =
            riakc_pb_socket:search(Pid, Bucket, Search, Params),
        case Found of
            1 ->
                [{Bucket,Results}] = R,
                KeyCheck = (Key == binary_to_list(proplists:get_value(<<"_yz_rk">>, Results))),
                ScoreCheck = (Score =/= 0.0),
                KeyCheck and ScoreCheck;
            0 ->
                false
        end
    end,
    yz_rt:wait_until(Cluster, F),
    riakc_pb_socket:stop(Pid),
    ok.

confirm_admin_schema(Cluster) ->
    Name = <<"my_schema">>,
    Node = select_random(Cluster),
<<<<<<< HEAD
    [{Host, Port}] = host_entries(rt:connection_info([Node])),
    lager:info("confirm_admin_schema ~s [~p]", [Schema, {Host, Port}]),
    {ok, Pid} = riakc_pb_socket:start_link(Host, (Port-1)),
    ?assertEqual(ok, riakc_pb_socket:create_search_schema(Pid, Schema, ?SCHEMA_CONTENT)),
    yz_rt:wait_until(Cluster, fun(_) ->
        {ok, [{name, Schema},{content, ?SCHEMA_CONTENT}]} ==
            riakc_pb_socket:get_search_schema(Pid, Schema)
    end ),
    MissingMessage = riakc_pb_socket:get_search_schema(Pid,<<"not_here">>),
    ?assertEqual({error,<<"notfound">>}, MissingMessage),
=======
    {Host, Port} = yz_rt:riak_pb(hd(rt:connection_info([Node]))),
    lager:info("confirm_admin_schema ~s [~p]", [Name, {Host, Port}]),
    {ok, Pid} = riakc_pb_socket:start_link(Host, Port),
    yz_rt:store_schema(Pid, Name, ?SCHEMA_CONTENT),
    yz_rt:wait_for_schema(Cluster, Name, ?SCHEMA_CONTENT),
>>>>>>> 7ed0084d
    riakc_pb_socket:stop(Pid),
    ok.

confirm_admin_index(Cluster) ->
    Index = <<"index">>,
    create_index(Cluster, Index, Index),
    Node = select_random(Cluster),
    [{Host, Port}] = host_entries(rt:connection_info([Node])),
    {ok, Pid} = riakc_pb_socket:start_link(Host, (Port-1)),
    F = fun(_) ->
        %% Remove index from bucket props and delete it
        yz_rt:set_index(Node, Index, <<>>),
        DelResp = riakc_pb_socket:delete_search_index(Pid, Index),
        case DelResp of
            ok -> true;
            {error,<<"notfound">>} -> true
        end
    end,
    yz_rt:wait_until(Cluster, F),
    riakc_pb_socket:stop(Pid),
    ok.

confirm_basic_search(Cluster) ->
    Bucket = <<"basic">>,
    create_index(Cluster, Bucket, Bucket),
    lager:info("confirm_basic_search ~s", [Bucket]),
    Body = "herp derp",
    Params = [{sort, <<"score desc">>}, {fl, ["*","score"]}],
    store_and_search(Cluster, Bucket, "test", Body, <<"text:herp">>, Params).

confirm_encoded_search(Cluster) ->
    Bucket = <<"encoded">>,
    create_index(Cluster, Bucket, Bucket),
    lager:info("confirm_encoded_search ~s", [Bucket]),
    Body = "א בְּרֵאשִׁית, בָּרָא אֱלֹהִים, אֵת הַשָּׁמַיִם, וְאֵת הָאָרֶץ",
    Params = [{sort, <<"score desc">>}, {fl, ["_yz_rk"]}],
    store_and_search(Cluster, Bucket, "וְאֵת", Body, <<"text:בָּרָא">>, Params).

confirm_multivalued_field(Cluster) ->
    Bucket = <<"basic">>,
    lager:info("cofirm multiValued=true fields decode properly"),
    create_index(Cluster, Bucket, Bucket),
    Body = <<"{\"name_ss\":\"turner\", \"name_ss\":\"hooch\"}">>,
    Params = [],
    HP = select_random(host_entries(rt:connection_info(Cluster))),
    URL = bucket_url(HP, Bucket, "multivalued"),
    lager:info("Storing to bucket ~s", [URL]),
    {Host, Port} = HP,
    %% populate a value
    {ok, "204", _, _} = ibrowse:send_req(URL, [{"Content-Type", "application/json"}], put, Body),
    %% Sleep for soft commit
    timer:sleep(1100),
    Search = <<"name_ss:turner">>,
    {ok, Pid} = riakc_pb_socket:start_link(Host, (Port-1)),
    {ok,{search_results,[{Bucket,Fields}],_Score,_Found}} =
            riakc_pb_socket:search(Pid, Bucket, Search, Params),
    ?assert(lists:member({<<"name_ss">>,<<"turner">>}, Fields)),
    ?assert(lists:member({<<"name_ss">>,<<"hooch">>}, Fields)).<|MERGE_RESOLUTION|>--- conflicted
+++ resolved
@@ -110,24 +110,13 @@
 confirm_admin_schema(Cluster) ->
     Name = <<"my_schema">>,
     Node = select_random(Cluster),
-<<<<<<< HEAD
-    [{Host, Port}] = host_entries(rt:connection_info([Node])),
-    lager:info("confirm_admin_schema ~s [~p]", [Schema, {Host, Port}]),
-    {ok, Pid} = riakc_pb_socket:start_link(Host, (Port-1)),
-    ?assertEqual(ok, riakc_pb_socket:create_search_schema(Pid, Schema, ?SCHEMA_CONTENT)),
-    yz_rt:wait_until(Cluster, fun(_) ->
-        {ok, [{name, Schema},{content, ?SCHEMA_CONTENT}]} ==
-            riakc_pb_socket:get_search_schema(Pid, Schema)
-    end ),
-    MissingMessage = riakc_pb_socket:get_search_schema(Pid,<<"not_here">>),
-    ?assertEqual({error,<<"notfound">>}, MissingMessage),
-=======
     {Host, Port} = yz_rt:riak_pb(hd(rt:connection_info([Node]))),
     lager:info("confirm_admin_schema ~s [~p]", [Name, {Host, Port}]),
     {ok, Pid} = riakc_pb_socket:start_link(Host, Port),
     yz_rt:store_schema(Pid, Name, ?SCHEMA_CONTENT),
     yz_rt:wait_for_schema(Cluster, Name, ?SCHEMA_CONTENT),
->>>>>>> 7ed0084d
+    MissingMessage = riakc_pb_socket:get_search_schema(Pid,<<"not_here">>),
+    ?assertEqual({error,<<"notfound">>}, MissingMessage),
     riakc_pb_socket:stop(Pid),
     ok.
 
