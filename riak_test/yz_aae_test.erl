--- conflicted
+++ resolved
@@ -14,27 +14,6 @@
 -define(BUCKET, ?INDEX1).
 -define(REPAIR_MFA, {yz_exchange_fsm, repair, 2}).
 -define(SPACER, "testfor spaces ").
-<<<<<<< HEAD
--define(CFG,
-        [{riak_core,
-          [
-           {ring_creation_size, 16},
-           {default_bucket_props, [{n_val, ?N}]},
-           {handoff_concurrency, 10},
-           {vnode_management_timer, 1000}
-          ]},
-         {yokozuna,
-          [
-           {enabled, true},
-           {?SOLRQ_DRAIN_ENABLE, true},
-           {anti_entropy_tick, 1000},
-           %% allow AAE to build trees and exchange rapidly
-           {anti_entropy_build_limit, {100, 1000}},
-           {anti_entropy_concurrency, 8},
-           {entropy_data_cursor, true}
-          ]}
-        ]).
-=======
 -define(AAE_THROTTLE_LIMITS, [{-1, 0}, {10000, 10}]).
 -define(CFG, [
     {riak_core, [
@@ -56,10 +35,10 @@
         %% allow AAE to build trees and exchange rapidly
         {anti_entropy_build_limit, {100, 1000}},
         {anti_entropy_concurrency, 8},
+        {entropy_data_cursor, true},
         {aae_throttle_limits, ?AAE_THROTTLE_LIMITS}
     ]}
 ]).
->>>>>>> e8f04eb2
 
 confirm() ->
     Cluster = rt:build_cluster(5, ?CFG),
