--- conflicted
+++ resolved
@@ -180,8 +180,6 @@
 -define(YZ_SOLR_REQUEST_TIMEOUT, app_helper:get_env(?YZ_APP_NAME,
                                                     solr_request_timeout,
                                                     60000)).
-<<<<<<< HEAD
-=======
 %% The request timeout for Solr's entrop_data call. Defaults to 60 seconds.
 -define(YZ_SOLR_ED_REQUEST_TIMEOUT, app_helper:get_env(?YZ_APP_NAME,
                                                     solr_ed_request_timeout,
@@ -194,7 +192,6 @@
 -define(YZ_CONFIG_IBROWSE_MAX_SESSIONS, ibrowse_max_sessions).
 -define(YZ_CONFIG_IBROWSE_MAX_PIPELINE_SIZE, ibrowse_max_pipeline_size).
 
->>>>>>> ec00cee7
 -define(YZ_PRIV, code:priv_dir(?YZ_APP_NAME)).
 -define(YZ_CORE_CFG_FILE, "solrconfig.xml").
 -define(YZ_INDEX_CMD, #yz_index_cmd).
