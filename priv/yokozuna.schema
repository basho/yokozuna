--- conflicted
+++ resolved
@@ -314,13 +314,13 @@
   hidden,
   {validators, ["positive_integer"]}]}.
 
-<<<<<<< HEAD
 %% @doc Whether to allow Yokozuna queries on this node
 {mapping, "cluster.job.yokozuna.query", "riak_core.job_accept_class", [
     merge,
     {datatype, {flag, enabled, disabled}},
     {default, enabled}
-=======
+]}.
+
 %% @doc Enable or disable this node in distributed query plans.  If enabled,
 %% this node will participate in distributed Solr queries.  If disabled, the
 %% node will be excluded from yokozuna cover plans, and will therefore never
@@ -332,7 +332,6 @@
   {default, on},
   {datatype, flag},
   hidden
->>>>>>> 0f67e015
 ]}.
 
 %%===========================================================
