
# Introduction

<<<<<<< HEAD
In Yokozuna versions prior to 2.0.7, update operations on Solr (notably, `add` and `delete` operations) are synchronous blocking operations and are performed once-at-a-time in Solr.  In particular, calls to the `yz_kv:index/3` Erlang function block until the associated data is written to Solr, and each such call results in an HTTP POST with a single Solr operation.
=======
In Yokozuna versions prior to 2.0.4 (e.g., Riak 2.0.7), update operations on Solr (notably, `add` and `delete` operations) are synchronous blocking operations and are performed once-at-a-time in Solr.  In particular, calls to the `yz_kv:index/3` Erlang function block until the associated data is written to Solr, and each such call results in an HTTP POST with a single Solr operation.
>>>>>>> 6cf80ad2

Yokozuna version 2.0.7 introduces batching and asynchronous delivery of Solr operations.  The primary objective of this work is to decouple update operations in Solr from the Riak vnodes that are responsible for managment of replicas of Riak objects across the cluster.  Without batching and asynchronous delivery, Riak vnodes have to wait for Solr operations to complete, sometimes an inordinate amount of time, which can have an impact on read and write operations in a Riak cluster, even for Riak objects that aren't being indexed through Yokozuna!  This feature is intended to free up Riak vnodes to do other work, thus allowing Riak vnodes to service requests from more clients concurrently, and increasing operational throughput throughout the cluster.

De-coupling indexing operations from Riak vnode activity, however introduces some complexity into the system, as there is now the possibility for indeterminate latency between the time that an object is available in Riak versus its availability in Yokozuna and Solr.  This latency can introduce  divergence between the Riak AAE trees stored in Riak/KV and the AAE trees stored in Yokozuna, with which the Riak/KV trees are compared.

This document describes the batching and asynchronous delivery subsystem introduced in Yokozuna 2.0.7, from both the end-users' and implementors' point of view, as well as the methods by which divergence between Riak and Solr is mitigated.


# Overview

The Yokozuna batching subsystem introduces two sets of additional `gen_server` processes into each Riak node, a set of "workers", and a set of "helpers".  The job of the worker processes is to enqueue updates from components inside of Riak -- typically Riak vnodes, but also sometimes parts of the Yokozuna AAE subsystem -- and to make enqueued objects available to helper processes, which, in turn, are responsible for dispatching batches of operations to Solr.

For each vnode and Solr index on a Riak node, there is a pair of helper and worker processes which are responsible for enqueing and dispatching batches of operations into Solr.  For example, on a Riak node with 12 vnodes and 5 indices, there will be 60 such pairs.  Each pair of helper and worker processes has an associated supervisor, which oversees the lifecycle of each pair of `gen_server` processes.  Each such supervisor is itself supervised by a supervisor for the entire batching subsytem, which in turn is supervised by the supervision hierarchy for the Yokozuna application.

When enqueuing an object, a worker and helper process pair is selected based on the Solr index (core) with which the operation is associated, along with the Riak partition on which the Riak object is stored.  The associated helper process will periodically dequeued batches of objects from a worker process, translate the objects into a set of Solr "operations", and dispatch those operations in batches of HTTP requests to the Solr server running on the same node.

The following diagram illustrates the relationship between Riak vnodes, Yokozuna workers and helpers, and Apache Solr:

<<<<<<< HEAD
![YZ Batching Overview](https://raw.githubusercontent.com/basho/yokozuna/2.0/docs/yz-batching-overview.png)
=======
![YZ Batching Overview](https://raw.githubusercontent.com/basho/yokozuna/docs/yz-batching-overview.png)
>>>>>>> 6cf80ad2

Each helper process is stateless; a helper's only role is to dequeue batches from the workers, to transform those batches into something that Solr can understand, and to dispatch the transformed batches to Solr (and report the results back to the worker process, on whose behalf it is doing the work).

The worker processes, on the other hand, maintain the queues of objects that are ready for update in Solr, in addition to managing the run-time behavior between the batching subsystem and the collection of vnodes and other processes that are communicating with the workers.

<<<<<<< HEAD
In order to batch operations into a single HTTP POST into Solr, all operations must be organized under the same Solr core, i.e. Riak search index.  As a consequence, each Yokozuna worker process maintains a table (`dict`) of "indexq" structures, keyed off the Riak search index.  These indexq structures include, most critically, the enqueued object

Indexq structures are created on-demand in each worker process, as data is added to the system.  In most cases, all worker processes will contain entries for each Riak serch index, but it is sometimes possible for a worker process to be missing an entry for given index because, for example, it has not yet seen an object that needs to be updated for a given search index.  This is expected behavior.

The relationship between Riak search indices and indexq structures within each worker process is illustrated in the following diagram:

![YZ Batching Worker](https://raw.githubusercontent.com/basho/yokozuna/2.0/docs/yz-batching-worker.png)

=======
>>>>>>> 6cf80ad2
## Batching Parameters

When an update message is sent to a worker process, it is immediately enqueued in the worker associated with the index and Riak partition for which the operation is destined.

The Yokozuna batching subsystem provides configuration parameters that drive batching benavior, including configuration of:

* minimum batch size (default: 1);
* maximum batch size (default: 100);
* flush interval (default: 1 second)

When an update message is enqueued, and if the total number of enqueued messages (including the new message) is at least the specified minimum batch size, then the helper process associated with that index and worker is notified that a batch is ready for processing.  The helper then requests a batch from the worker, which delivers a batch back to the helper that is no larger than the maximum batch size.  The helper then translates the batch into a format suitable for Solr, and dispatches the batch to Solr via a single HTTP POST.

If when enqueing an update operation the number of batched messages is smaller than the configured minimum batch size, then a timer is set based on the configured flush interval, which will guarantee that any enqueued batches smaller than the configured minimum will be flushed to Solr within the specified interval.

## Backpressure

<<<<<<< HEAD
Each worker process is configured with a high water mark (10, by default), which represents the total number of messages that may be enqueued across all indexq structures in a given worker process before calls into the batching subsystem (update/index) will block calling vnodes.  If the total number of enqueued messages exceeds this threshold, calling vnodes (and parts of the AAE subsystem) will block until data is successfully written to Solr, or it is purged, in a manner described below.
=======
Each worker process is configured with a high water mark (1000, by default), which represents the total number of messages that may be enqueued in a given worker process before calls into the batching subsystem (update/index) will block calling vnodes.  If the total number of enqueued messages exceeds this threshold, calling vnodes (and parts of the AAE subsystem) will block until data is successfully written to Solr, or it is purged, in a manner described below.
>>>>>>> 6cf80ad2

This way, the batching subsystem exerts back-pressure on the vnode and AAE systems, in the case where Solr is being driven beyond its operational capacity.

## Failure Scenarios, Error Thresholds, and Retry

In most desirable scenarios, batches that are dequeued from worker processes are immediately translated and dispatched to Solr with no error.

In the undesirable cases where Solr becomes unresponsive (e.g., data corruption, excessively long garabage collection), Yokozuna has a mechanism for detecting transient failure in the HTTP POST requests, and for tracking how frequently failures occur for a given Solr core.  If too many errors occur within a given time window, then the Yokozuna batching system will re-enqueue failed messages for subsequent delivery, once the Solr core again becomes responsive.  This error threshold prevents Yokozuna from unecessarily adding load to Solr, if for some reason a particular search index has become unresponsive.

## Purge Strategies

If a Solr core has become unresponsive and the specified error threshold has been traversed, and if, in addition, the high water mark has been exceeded for a particular `yz_solrq_worker` process, then the yokozuna batching system has a mechanism for automatically purging enqueued entries, so as to allow vnodes to continue servicing requests, as well as to allow update operations to occur for indices that are not in a pathological state.

The yokozuna batching subsystem supports 3 different purge strategies:

* `purge_one` (default behavior): Purge the oldest entry from the `yz_solrq_worker`;
* `purge_index`: Purge all entries from the `yz_solrq_worker`;
* `off`: Perform no purges.  This has the effect of blocking vnodes indefinitely, and is not recommended for production servers.

Note that purging enqueued messages should be considered safe, as long as Active Anti-Entropy (AAE) is enabled, as the AAE subsystem will eventually detect missing entries in Solr, and will correct for the difference.

## Anti-Entropy

Yokozuna supports Active Anti-Entropy by maintaining a set of AAE trees in parallel with the Riak/KV AAE trees stored on the local node.  Periodically, comparable AAE trees are exchanged locally between the Riak/KV AAE subsystem and the Yokozuna AAE subsystem.  If any differences are detected, then the data in Solr is corrected.  Specifically, if any data is detected in the YZ AAE tree that is not in the Riak/KV AAE tree, a Solr delete operation is generated.  Conversely, if data is missing in a YZ AAE tree, or the hashes are not the same, then the entry is Solr is updated.  In this sense, the data in Riak/KV is "canonical".

In both Riak/KV and Yokozuna, the AAE trees are representations of data that is stored in Riak/KV and Solr, respectively.  They are not part of the Riak/KV or Solr data, but are instead auxiliary data structures (and persitent storage) alongside the actual data.  In the case of Yokozuna, the YZ AAE trees are, with respect to the VNode, asynchronosly updated in the helper process, which may occur many milliseconds after the VNode has sent the message to the batching subsystem.

Because the Yokozuna batching subsystem introduces latency between the time that data is written to the Riak/KV AAE trees and the Yokozuna AAE trees, there is an increased likelihood that the AAE trees will diverge.

Yokozuna manages this divergence by attempting to ensure that the Riak/KV and YZ AAE trees are as close as possible to being in sync.  It minimizes differences between hash trees during a given hash tree exchange by first taking a snapshot of the Riak/KV hashtree, and then draining all enqueued messages for a given Riak exchange partition to Solr.  Once drained, the YZ AAE trees are up to date, and the YZ AAE tree can then be compared with the snapshot of the Riak/KV AAE tree.

There is a small window between the time that the Riak/KV snapshot is taken and the drain of enqueued data is initiated in which data can be written to the YZ AAE hash tree but is missed in the Riak/KV snapshot, but in experiments these occurrences are minimal and are corrected in the next round of exchanges.

### Non-indexing operations

Recall that a Riak object is indexed in Solr if it is in a bucket which is associated with a search index, and that, in particular, it is entirely possible for a Riak cluster to contain some buckets that are associated with search indices, and others that are not.

In order for Riak/KV and YZ AAE trees to be comparable, they must represent the same replica sets, where a replica set is determined by its initial Riak partition and replication factor (`n_val`).  Because AAE trees are ignorant of buckets -- they are based entirely on the ring topology and replication factor, YZ AAE trees need to contain entries not only for Riak objects that are indexed in Solr, but also Riak object that are not.  If YZ AAE trees did not contain hashes for entries that are not indexed in Solr, the comparison with Riak/KV AAE trees would always show data missing in Solr, and thus repairs would always be attempted.

# Commands, Configuration, and Statistics

The batching subsystem is designed to be primarily invisible to the user, except perhaps for improved throughput under high load.  However, some parameters of the batching subsystem are tunable via Cuttlefish configuration properties in the `riak.conf` configuration file (or, alternatively, via the `advanced.config` file).  Changes to this file require a restart of Riak (or, alternatively, of just the Yokozuna application, via the Riak console).

The batching subsystem also introduces a set of statistics, which provides operators visibility into such measurements as available queue capacity, averages and histograms for batch sizes, AAE activity, and so forth.

This section describes the commands, configuration parameters, and statistics of the batching subsystem, from the user's point of view.

## Commands

The `riak-admin` command may be used to control the participation of a node in distributed query.  This command can be useful, for example, if a node is down for repair or reindexing.  The node can be temporarily removed from coverage plans, so that it is not consulted as part of a distributed query.

Here are sample usages of this command:

    shell$ riak-admin set search.dist_query=off      # disable distributed query for this node
    shell$ riak-admin set search.dist_query=on       # enable distributed query for this node
    shell$ riak-admin show search.dist_query         # get the status of distributed query for this node

> Note. that even if a node is removed from a distributed query, it's search endpoint may still be consulted for query.  If distributed query is disabled on the node and the search endpoint is used for query, only the other available nodes in the cluster will be consulted as part of a distributed query.

<<<<<<< HEAD
* `search.queue.high_watermark` (default: 10)  The queue high water mark.  If the total number of queued messages in a Solrq worker instance exceeds this limit, then the calling vnode will be blocked until the total number falls below this limit.  This parameter exercises flow control between Riak and the Yokozuna batching subsystem, if writes into Solr start to fall behind.
=======
Using this command will only temporarily enable or disable distributed query until explicitly disabling or re-enabling via the same command, or after restart.  See the `search.dist_query` configuration setting to control a node's participation in drributed queries across restarts of a Riak server.
>>>>>>> 6cf80ad2

## Configuration

The behavior of the batching subsystem may be controlled via the following Cuttlefish configuration parameters, as defined in `riak.conf`.  Consult the Cuttlefish schema (TODO add link) for the associated configuration settings in the Riak `advanced.config` file.

* `search.queue.batch.minimum` (default: 10) The minimum batch size, in number of Riak objects. Any batches that are smaller than this amount will not be immediately flushed to Solr, but are guaranteed to be flushed within the value specified in `search.queue.batch.flush_interval`.

* `search.queue.batch.maximum` (default: 500)  The maximum batch size, in number of Riak objects. Any batches that are larger than this amount will be split, where the first `search.queue.batch.maximum` objects will be flushed to Solr, and the remaining objects enqueued for that index will be retained until the next batch is delivered.  This parameter ensures that at most `search.queue.batch.maximum` objects will be delivered into Solr in any given request.

* `search.queue.batch.flush_interval` (default: 500ms)  The maximum delay between notification to flush batches to Solr.  This setting is used to increase or decrease the frequency of batch delivery into Solr, specifically for relatively low-volume input into Riak.  This setting ensures that data will be delivered into Solr in accordance with the `search.queue.batch.maximum` and `search.queue.batch.maximum` settings within the specified interval.  Batches that are smaller than `search.queue.batch.maximum` will be delivered to Solr within this interval.  This setting will generally have no effect on heavily loaded systems.

* `search.queue.high_watermark` (default: 1000)  The queue high water mark.  If the total number of queued messages in a Solrq worker instance exceeds this limit, then the calling vnode will be blocked until the total number falls below this limit.  This parameter exercises flow control between Riak and the Yokozuna batching subsystem, if writes into Solr start to fall behind.

* `search.index.error_threshold.failure_count` (default: 3)  The number of failures within the specified `search.index.error_threshold.failure_interval` before writes into Solr will be short-circuited.  Once the error threshold is crossed for a given Riak index (i.e., Solr core), Yokozuna will make no further attempts to write to Solr for objects destined for that index until the error is reset.

* `search.index.error_threshold.failure_interval` (default: 5 seconds)  The window of time in which `search.index.error_threshold.failure_count` failures will cause the error threshold for a given Riak index to be crossed, and for writes to that index to be short-circuited.

* `search.index.error_threshold.reset_interval` (default: 30 seconds)  The amount of time it takes for a an error error threashold traversal associated with a Solr core to reset.  If `search.index.error_threshold.failure_count` failures occur within `search.index.error_threshold.failure_interval`, requests to Solr for that core are short-circuited for this interval of time.

* `search.queue.high_watermark.purge_strategy` (default: `purge_one`)  The high watermrk purge strategy.  If a Solr core threshold is traversed, and if the number of enqueued messages in a solr worker exceeds `search.queue.high_watermark`, then Yokozuna will use the defined purge strategy to purge enqueued messages.  Valid values are `purge_one`, `purge_index`, and `off`.

* `search.anti_entropy.throttle` (default: on)  Whether the throttle for Yokozuna active anti-entropy is enabled.

* `search.anti_entropy.throttle.$tier.solrq_queue_length`  Sets the throttling tiers for active anti-entropy. Each tier is a minimum solrq queue size and a time-delay that the throttle should observe at that size and above. For example:

        search.anti_entropy.throttle.tier1.solrq_queue_length = 0
        search.anti_entropy.throttle.tier1.delay = 0ms
        search.anti_entropy.throttle.tier2.solrq_queue_length = 40
        search.anti_entropy.throttle.tier2.delay = 5ms

    will introduce a 5 millisecond sleep for any queues of length 40 or higher. If configured, there must be a tier which includes a mailbox size of 0. Both `.solrq_queue_length` and `.delay` must be set for each tier.  There is no limit to the number of tiers that may be specified.

* `search.anti_entropy.throttle.$tier.delay`  See above.

* `search.dist_query` (Default: on)  Enable or disable this node in distributed query plans.  If enabled, this node will participate in distributed Solr queries.  If disabled, the node will be excluded from yokozuna cover plans, and will therefore never be consulted in a distributed query.  Note that this node may still be used to execute a query.  Use this flag if you have a long running administrative operation (e.g., reindexing) which requires that the node be removed from query plans, and which would otherwise result in inconsistent search results.

The following options are hidden from the default `riak.conf` file:

* `search.queue.drain.timeout` (default: 1 minute)  The amount of time to wait before a drain operation times out.  If a drain times out during an AAE exchange, the exchange is cancelled and retried at a later time.

* `search.queue.drain.cancel.timeout` (default: 5 seconds)  The amount of time to wait before a drain cancel times out.  If a drain cancel times out during an AAE exchange, the entity responsible for draining is forcibly terminated, and the exchange is cancelled and retried at a later time.

* `search.queue.drain.enable` (default: true)  When enabled, enqueued Riak objects are drained prior to an AAE exchange, in order to minimize AAE activity, and during shutdown. If AAE is disabled, this setting only has an effect on shutdown behavior. Users generally have little reason to disable draining.

* `search.ibrowse_max_sessions` (default: 100)  The value to use for the `max_sessions` configuration for the ibrowse process used by Yokozuna.

* `search.ibrowse_max_pipeline_size` (default: 1) The value to use for the `max_pipeline_size` configuration for the ibrowse process used by Yokozuna.


## Statistics

The Yokozuna batching subsystem maintains a set of statistics that provide visibility into the run-time characteristics of the components that make up the system.  These statistics are accessible via the standard Riak stats interfaces and can be monitored through standard enterprise management tools.

* `search_index_throughput_(count|one)`  The total number of operations that have been delivered to Solr, per Riak node, and the number of operations that have been delivered to Solr within the metric measurement window.

* `search_index_latency_(min|mean|max|median|95|99|999)`  The minimum, mean, maximum, median, 95th percentile, 99th percentile, and 99.9th percentile measurements of indexing latency, as measured from the time it takes to send a batch to Solr to the time the response is received from Solr, divided by the batch size.

* `search_index_fail_(count|one)`  The total count of failed attempts to index, per Riak node, and the count of index failures within the metric measurement window.

* `search_queue_batch_throughput_(count|one)`  The total number of batches delivered into Solr, per Riak node, and the number of batches that have been indexed within the metric measurement window.

* `search_queue_batch_latency_(min|mean|max|median|95|99|999)`  The minimum, mean, maximum, median, 95th percentile, 99th percentile, and 99.9th percentile measurements of batch latency, as measured from the time it takes to send a batch to Solr to the time the response is received from Solr.

* `search_queue_batchsize_(min|mean|max|median)`  The minimum, mean, maximum, and median measurements of the batch size across all indices and Solrq worker processes.

* `search_queue_hwm_purged_(count|one)`  The total number of purged objects, and the number of purged objects within the metric measurement window.

* `search_queue_total_length`  The total length of the existing queues.  This measurement is the sum of the lengths of each indexq in each solrq worker process.

* `search_blockedvnode_(count|one)`  The total count of vnodes that have been blocked, per Riak node, and the count of blocked vnodes within the metric measurement window.  VNodes are blocked when a Solrq worker exceeds it high water mark, as defined by the `solrq_queue_hwm` configuration setting.

* `search_queue_drain_(count|one)`  The total number of drain operations, and the number of drain operations within the metric measurement window.

* `search_queue_drain_fail_(count|one)`  The total number of drain failures, and the number of drain failures within the metric measurement window.

* `search_queue_drain_timeout_(count|one)`  The total number of drain timeouts, and the number of drain timeouts within the metric measurement window.

* `search_queue_drain_latency_(min|mean|max|median|95|99|999)`  The minimum, mean, maximum, median, 95th percentile, 99th percentile, and 99.9th percentile measurements of drain latency, as measured from the time it takes to initiate a drain to the time the drain is completed.

* `search_detected_repairs_count`  The total number of AAE repairs that have been detected when comparing YZ and Riak/KV AAE trees.  Note that this statistic is a measurement of the differences found in the AAE trees; there may be some latency between the time the trees are compared and the time that the repair is written to Solr.

* `search_index_bad_entry_(count|one)`  The number of writes to Solr that have resulted in an error due to the format of the data (e.g., non-unicode data) since the last restart of Riak.

* `search_index_extract_fail_(count|one)`  The number of failures that have occurred extracting data into a format suitable to insert into Solr (e.g., badly formatted JSON) since the last start of Riak.

The following statistics refer to query operations, and are not impacted by Yokozuna batching.  They are included here for completeness:

* `search_query_throughput_(count|one)`  The total count of queries, per Riak node, and the count of queries within the metric measurement window.

* `search_query_latency_(min|mean|max|median|95|99|999)`  The minimum, mean, maximum, median, 95th percentile, 99th percentile, and 99.9th percentile measurements of querying latency, as measured from the time it takes to send a request to Solr to the time the response is received from Solr.

* `search_query_fail_(count|one)`  The total count of failed queries, per Riak node, and the count of query failures within the metric measurement window.<|MERGE_RESOLUTION|>--- conflicted
+++ resolved
@@ -1,17 +1,13 @@
 
 # Introduction
 
-<<<<<<< HEAD
-In Yokozuna versions prior to 2.0.7, update operations on Solr (notably, `add` and `delete` operations) are synchronous blocking operations and are performed once-at-a-time in Solr.  In particular, calls to the `yz_kv:index/3` Erlang function block until the associated data is written to Solr, and each such call results in an HTTP POST with a single Solr operation.
-=======
 In Yokozuna versions prior to 2.0.4 (e.g., Riak 2.0.7), update operations on Solr (notably, `add` and `delete` operations) are synchronous blocking operations and are performed once-at-a-time in Solr.  In particular, calls to the `yz_kv:index/3` Erlang function block until the associated data is written to Solr, and each such call results in an HTTP POST with a single Solr operation.
->>>>>>> 6cf80ad2
 
-Yokozuna version 2.0.7 introduces batching and asynchronous delivery of Solr operations.  The primary objective of this work is to decouple update operations in Solr from the Riak vnodes that are responsible for managment of replicas of Riak objects across the cluster.  Without batching and asynchronous delivery, Riak vnodes have to wait for Solr operations to complete, sometimes an inordinate amount of time, which can have an impact on read and write operations in a Riak cluster, even for Riak objects that aren't being indexed through Yokozuna!  This feature is intended to free up Riak vnodes to do other work, thus allowing Riak vnodes to service requests from more clients concurrently, and increasing operational throughput throughout the cluster.
+Yokozuna version 2.0.4 introduces batching and asynchronous delivery of Solr operations.  The primary objective of this work is to decouple update operations in Solr from the Riak vnodes that are responsible for managment of replicas of Riak objects across the cluster.  Without batching and asynchronous delivery, Riak vnodes have to wait for Solr operations to complete, sometimes an inordinate amount of time, which can have an impact on read and write operations in a Riak cluster, even for Riak objects that aren't being indexed through Yokozuna!  This feature is intended to free up Riak vnodes to do other work, thus allowing Riak vnodes to service requests from more clients concurrently, and increasing operational throughput throughout the cluster.
 
 De-coupling indexing operations from Riak vnode activity, however introduces some complexity into the system, as there is now the possibility for indeterminate latency between the time that an object is available in Riak versus its availability in Yokozuna and Solr.  This latency can introduce  divergence between the Riak AAE trees stored in Riak/KV and the AAE trees stored in Yokozuna, with which the Riak/KV trees are compared.
 
-This document describes the batching and asynchronous delivery subsystem introduced in Yokozuna 2.0.7, from both the end-users' and implementors' point of view, as well as the methods by which divergence between Riak and Solr is mitigated.
+This document describes the batching and asynchronous delivery subsystem introduced in Yokozuna 2.0.4, from both the end-users' and implementors' point of view, as well as the methods by which divergence between Riak and Solr is mitigated.
 
 
 # Overview
@@ -24,27 +20,12 @@
 
 The following diagram illustrates the relationship between Riak vnodes, Yokozuna workers and helpers, and Apache Solr:
 
-<<<<<<< HEAD
-![YZ Batching Overview](https://raw.githubusercontent.com/basho/yokozuna/2.0/docs/yz-batching-overview.png)
-=======
 ![YZ Batching Overview](https://raw.githubusercontent.com/basho/yokozuna/docs/yz-batching-overview.png)
->>>>>>> 6cf80ad2
 
 Each helper process is stateless; a helper's only role is to dequeue batches from the workers, to transform those batches into something that Solr can understand, and to dispatch the transformed batches to Solr (and report the results back to the worker process, on whose behalf it is doing the work).
 
 The worker processes, on the other hand, maintain the queues of objects that are ready for update in Solr, in addition to managing the run-time behavior between the batching subsystem and the collection of vnodes and other processes that are communicating with the workers.
 
-<<<<<<< HEAD
-In order to batch operations into a single HTTP POST into Solr, all operations must be organized under the same Solr core, i.e. Riak search index.  As a consequence, each Yokozuna worker process maintains a table (`dict`) of "indexq" structures, keyed off the Riak search index.  These indexq structures include, most critically, the enqueued object
-
-Indexq structures are created on-demand in each worker process, as data is added to the system.  In most cases, all worker processes will contain entries for each Riak serch index, but it is sometimes possible for a worker process to be missing an entry for given index because, for example, it has not yet seen an object that needs to be updated for a given search index.  This is expected behavior.
-
-The relationship between Riak search indices and indexq structures within each worker process is illustrated in the following diagram:
-
-![YZ Batching Worker](https://raw.githubusercontent.com/basho/yokozuna/2.0/docs/yz-batching-worker.png)
-
-=======
->>>>>>> 6cf80ad2
 ## Batching Parameters
 
 When an update message is sent to a worker process, it is immediately enqueued in the worker associated with the index and Riak partition for which the operation is destined.
@@ -61,11 +42,7 @@
 
 ## Backpressure
 
-<<<<<<< HEAD
-Each worker process is configured with a high water mark (10, by default), which represents the total number of messages that may be enqueued across all indexq structures in a given worker process before calls into the batching subsystem (update/index) will block calling vnodes.  If the total number of enqueued messages exceeds this threshold, calling vnodes (and parts of the AAE subsystem) will block until data is successfully written to Solr, or it is purged, in a manner described below.
-=======
 Each worker process is configured with a high water mark (1000, by default), which represents the total number of messages that may be enqueued in a given worker process before calls into the batching subsystem (update/index) will block calling vnodes.  If the total number of enqueued messages exceeds this threshold, calling vnodes (and parts of the AAE subsystem) will block until data is successfully written to Solr, or it is purged, in a manner described below.
->>>>>>> 6cf80ad2
 
 This way, the batching subsystem exerts back-pressure on the vnode and AAE systems, in the case where Solr is being driven beyond its operational capacity.
 
@@ -125,11 +102,7 @@
 
 > Note. that even if a node is removed from a distributed query, it's search endpoint may still be consulted for query.  If distributed query is disabled on the node and the search endpoint is used for query, only the other available nodes in the cluster will be consulted as part of a distributed query.
 
-<<<<<<< HEAD
-* `search.queue.high_watermark` (default: 10)  The queue high water mark.  If the total number of queued messages in a Solrq worker instance exceeds this limit, then the calling vnode will be blocked until the total number falls below this limit.  This parameter exercises flow control between Riak and the Yokozuna batching subsystem, if writes into Solr start to fall behind.
-=======
 Using this command will only temporarily enable or disable distributed query until explicitly disabling or re-enabling via the same command, or after restart.  See the `search.dist_query` configuration setting to control a node's participation in drributed queries across restarts of a Riak server.
->>>>>>> 6cf80ad2
 
 ## Configuration
 
